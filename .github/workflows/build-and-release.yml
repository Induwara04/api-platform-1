--- conflicted
+++ resolved
@@ -62,11 +62,7 @@
             mkdir -p ./temp-dir/developer-portal
             
             # Copy the additional files and folders into developer-portal
-<<<<<<< HEAD
-            cp -r bin/startup.sh artifacts InstallationGuide.md QuickStart.md README.md config.json ./temp-dir/developer-portal/
-=======
             cp -r bin/startup.sh bin/startup.bat artifacts InstallationGuide.md QuickStart.md README.md config.json ./temp-dir/developer-portal/
->>>>>>> 603298cd
             
             # Move the current dist file into developer-portal
             mv "$file" ./temp-dir/developer-portal/
