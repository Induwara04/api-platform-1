--- conflicted
+++ resolved
@@ -154,12 +154,7 @@
 APIMetadata.belongsTo(Organization, {
   foreignKey: 'ORG_ID'
 })
-<<<<<<< HEAD
-APIMetadata.hasMany(SubscriptionPolicy, { 
-=======
-
 APIMetadata.hasMany(SubscriptionPolicy, {
->>>>>>> ac3d9a96
   foreignKey: 'API_ID',
   onDelete: 'CASCADE'
 });
