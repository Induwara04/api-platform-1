const path = require('path');
const fs = require('fs');
const exphbs = require('express-handlebars');
const config = require(process.cwd() + '/config');
const markdown = require('marked');
const adminDao = require('../dao/admin');
const apiDao = require('../dao/apiMetadata');

const constants = require('../utils/constants');

const filePrefix = config.pathToContent;

const registerPartials = async (req, res, next) => {
<<<<<<< HEAD

  console.log("Registering partials");
  console.log("Original URL: " + req.originalUrl);
=======
  
>>>>>>> c9d6eff6
  if (config.mode === constants.DEV_MODE) {
    let baseURL = constants.BASE_URL + config.port
    const filePath = req.originalUrl.split(baseURL).pop();
    registerPartialsFromFile(baseURL, path.join(process.cwd(), filePrefix, "partials"), req.user);
    registerPartialsFromFile(baseURL, path.join(process.cwd(), filePrefix, "pages", "home", "partials"), req.user);
    registerPartialsFromFile(baseURL, path.join(process.cwd(), filePrefix, "pages", "api-landing", "partials"), req.user);
    registerPartialsFromFile(baseURL, path.join(process.cwd(), filePrefix, "pages", "apis", "partials"), req.user);
    if (fs.existsSync(path.join(process.cwd(), filePrefix + "pages", filePath, "partials"))) {
      registerPartialsFromFile(baseURL, path.join(process.cwd(), filePrefix + "pages", filePath, "partials"), req.user);
    }
  } else {
    await registerPartialsFromAPI(req);
  }
  next();
};

const registerPartialsFromAPI = async (req) => {
  const orgName = req.params.orgName;
  console.log("Orgname " + orgName);
  const orgData = await adminDao.getOrganization(orgName);

  let orgID = orgData.ORG_ID;
  let apiID = "";
  const apiName = req.params.apiName;
  if (apiName) {
    apiID = await apiDao.getAPIId(apiName);
  }

  const imageUrl = `${config.devportalAPI}/organizations/${orgData.ORG_ID}/layout?fileType=image&fileName=`;

  let partials = await adminDao.getOrgContent({
    orgId: orgData.ORG_ID,
    fileType: 'partial',
  });

  let partialObject = {}
  partials.forEach(file => {
    let fileName = file.FILE_NAME.split(".")[0];
    let content = file.FILE_CONTENT.toString(constants.CHARSET_UTF8);
    content = content.replaceAll("/images/", `${imageUrl}`)
    partialObject[fileName] = content;
  });


  const hbs = exphbs.create({});
  hbs.handlebars.partials = partialObject;

  Object.keys(partialObject).forEach((partialName) => {
    hbs.handlebars.registerPartial(partialName, partialObject[partialName]);
  });

  hbs.handlebars.partials = {
    ...hbs.handlebars.partials,
    header: hbs.handlebars.compile(partialObject[constants.HEADER_PARTIAL_NAME])({
      baseUrl: "/" + orgName,
      profile: req.user,
    }),
    [constants.HERO_PARTIAL_NAME]: hbs.handlebars.compile(partialObject[constants.HERO_PARTIAL_NAME])(
      { baseUrl: "/" + orgName }
    ),
  };
  if (req.originalUrl.includes(constants.ROUTE.API_LANDING_PAGE_PATH)) {
    //fetch markdown content for API if exists
    let markdownResponse = await apiDao.getAPIFile(constants.FILE_NAME.API_MD_CONTENT_FILE_NAME, orgID, apiID);
    let markdownContent = markdownResponse.API_FILE.toString("utf8");
    const markdownHtml = markdownContent ? markdown.parse(markdownContent) : "";

    //if hbs content available for API, render the hbs page
    let additionalAPIContentResponse = await apiDao.getAPIFile(constants.FILE_NAME.API_HBS_CONTENT_FILE_NAME, orgID, apiID);
    if (additionalAPIContentResponse !== null) {
      let additionalAPIContent = additionalAPIContentResponse.API_FILE.toString("utf8");
      partialObject[constants.FILE_NAME.API_CONTENT_PARTIAL_NAME] = additionalAPIContent ? additionalAPIContent : "";
    }
    hbs.handlebars.partials[constants.FILE_NAME.API_CONTENT_PARTIAL_NAME] = hbs.handlebars.compile(
      partialObject[constants.FILE_NAME.API_CONTENT_PARTIAL_NAME])({ apiContent: markdownHtml });
  }
};

function registerPartialsFromFile(baseURL, dir, profile) {
  const hbs = exphbs.create({});
  const filenames = fs.readdirSync(dir);
  filenames.forEach((filename) => {
    if (filename.endsWith(".hbs")) {
      let template = fs.readFileSync(path.join(dir, filename), constants.CHARSET_UTF8);
      hbs.handlebars.registerPartial(filename.split(".hbs")[0], template);
      if (filename === constants.PARTIAL_HEADER_FILE_NAME) {
        hbs.handlebars.partials = {
          ...hbs.handlebars.partials,
          header: hbs.handlebars.compile(template)({
            baseUrl: baseURL,
            profile: profile,
          }),
        };
      }
    }
  });
}

module.exports = registerPartials;<|MERGE_RESOLUTION|>--- conflicted
+++ resolved
@@ -11,13 +11,7 @@
 const filePrefix = config.pathToContent;
 
 const registerPartials = async (req, res, next) => {
-<<<<<<< HEAD
-
-  console.log("Registering partials");
-  console.log("Original URL: " + req.originalUrl);
-=======
   
->>>>>>> c9d6eff6
   if (config.mode === constants.DEV_MODE) {
     let baseURL = constants.BASE_URL + config.port
     const filePath = req.originalUrl.split(baseURL).pop();
