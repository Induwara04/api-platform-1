--- conflicted
+++ resolved
@@ -1,3 +1,4 @@
+
 /*
  * Copyright (c) 2025, WSO2 LLC. (http://www.wso2.com) All Rights Reserved.
  *
@@ -1608,7 +1609,6 @@
 
             console.log(`Streaming file from local filesystem: ${filename} (${stats.size} bytes)`);
 
-<<<<<<< HEAD
             // Stream the local file
             const fileStream = fs.createReadStream(localFilePath);
 
@@ -1623,15 +1623,8 @@
                 console.log(`Local file download completed: ${filename}`);
             });
 
-            fileStream.pipe(res);
-            
-=======
-            fileStream.on('error', (err) => {
-                console.error('Error streaming SDK file:', err);
-                res.status(500).json({ error: 'Error downloading SDK' });
-            });      
+            fileStream.pipe(res);      
             trackSDKGenerationEnd();
->>>>>>> 5bb72557
         } catch (error) {
             console.error('Error downloading SDK:', error);
             res.status(500).json({
