/* eslint-disable no-undef */
const { CustomError } = require('../utils/errors/customErrors');
const adminDao = require('../dao/admin');
const util = require('../utils/util');
const fs = require('fs');
const path = require('path');
<<<<<<< HEAD
=======
const config = require(process.cwd() + '/config.json');
>>>>>>> 5d20b61b
const IdentityProviderDTO = require("../dto/identityProvider");
const constants = require('../utils/constants');

const createOrganization = async (req, res) => {

    const { orgName, businessOwner, businessOwnerContact, businessOwnerEmail } = req.body;

    try {
        if (!orgName || !businessOwner) {
            throw new CustomError(400, "Bad Request", "Missing or Invalid fields in the request payload");
        }

        const organization = await adminDao.createOrganization({
            orgName,
            businessOwner,
            businessOwnerContact,
            businessOwnerEmail
        });

        const orgCreationResponse = {
            orgId: organization.ORG_ID,
            orgName: organization.ORG_NAME,
            businessOwner: organization.BUSINESS_OWNER,
            businessOwnerContact: organization.BUSINESS_OWNER_CONTACT,
            businessOwnerEmail: organization.BUSINESS_OWNER_EMAIL
        };

        res.status(201).send(orgCreationResponse);
    } catch (error) {
        console.log(error);
        util.handleError(res, error);
    }

};

const updateOrganization = async (req, res) => {
    try {
        let orgId = req.params.orgId;
        const { orgName, businessOwner, businessOwnerContact, businessOwnerEmail } = req.body;

        if (!orgId) {
            throw new CustomError(400, "Bad Request", "Missing required parameter: 'orgId'");
        }

        if (!orgName || !businessOwner) {
            throw new CustomError("Missing or Invalid fields in the request payload");
        }

        const [, updatedOrg] = await adminDao.updateOrganization({
            orgId,
            orgName,
            businessOwner,
            businessOwnerContact,
            businessOwnerEmail
        });

        res.status(200).json({
            orgId: updatedOrg[0].dataValues.ORG_ID,
            orgName: updatedOrg[0].dataValues.ORG_NAME,
            businessOwner: updatedOrg[0].dataValues.BUSINESS_OWNER,
            businessOwnerContact: updatedOrg[0].dataValues.BUSINESS_OWNER_CONTACT,
            businessOwnerEmail: updatedOrg[0].dataValues.BUSINESS_OWNER_EMAIL
        });

    } catch (error) {
        console.log(error);
        util.handleError(res, error);
    }
};

const deleteOrganization = async (req, res) => {
    try {
        let orgId = req.params.orgId;

        if (!orgId) {
            throw new CustomError(400, "Bad Request", "Missing required parameter: 'orgId'");
        }

        const deletedRowsCount = await adminDao.deleteOrganization(orgId);
        if (deletedRowsCount > 0) {
            res.status(204).send();
        } else {
            throw new CustomError(404, "Records Not Found", 'Organization not found');
        }
    } catch (error) {
        console.log(error);
        util.handleError(res, error);
    }
};

const createIdentityProvider = async (req, res) => {
    try {
        let idpData = req.body;
        let orgId = req.params.orgId;
        if (!orgId) {
            throw new CustomError(400, "Bad Request", "Missing required parameter: 'orgId'");
        }
        if (!idpData.name || !idpData.issuer || !idpData.authorizationURL || !idpData.tokenURL ||
            !idpData.clientId || !idpData.callbackURL || !idpData.scope || !idpData.logoutURL || !idpData.logoutRedirectURI) {
            throw new CustomError(400, "Bad Request", "Missing required parameters'");
        }
        const idpResponse = await adminDao.createIdentityProvider(orgId, idpData);
        res.status(201).send(new IdentityProviderDTO(idpResponse.dataValues));

    } catch (error) {
        console.log(error)
        util.handleError(res, error);
    }
};

const updateIdentityProvider = async (req, res) => {
    try {
        let orgId = req.params.orgId;
        let idpData = req.body;
        if (!idpData.name || !idpData.issuer || !idpData.authorizationURL || !idpData.tokenURL ||
            !idpData.clientId || !idpData.callbackURL || !idpData.scope || !idpData.logoutURL || !idpData.logoutRedirectURI) {
            throw new CustomError(400, "Bad Request", "Missing or Invalid fields in the request payload");
        }
        if (!orgId) {
            throw new CustomError(400, "Bad Request", "Missing required parameter: 'orgId'");
        }
        const [updatedRows, updatedIDP] = await adminDao.updateIdentityProvider(orgId, idpData);
        if (!updatedRows) {
            throw new Sequelize.EmptyResultError("No record found to update");
        }
        res.status(200).send(new IdentityProviderDTO(updatedIDP[0].dataValues));
    } catch (error) {
        console.log(error);
        util.handleError(res, error);
    }
};

const getIdentityProvider = async (req, res) => {

    let orgID = req.params.orgId;

    if (!orgID) {
        throw new CustomError(400, "Bad Request", "Missing required parameter: 'orgId'");
    }
    try {
        let retrievedIDP = await adminDao.getIdentityProvider(orgID);
        // Create response object
        if (retrievedIDP.length > 0) {
            res.status(200).send(new IdentityProviderDTO(retrievedIDP[0]));
        } else {
            res.status(404).send();
        }
    } catch (error) {
        console.log(error);
        util.handleError(res, error);
    }
}

const deleteIdentityProvider = async (req, res) => {

    let orgID = req.params.orgId;
    if (!orgID) {
        throw new CustomError(400, "Bad Request", "Missing required parameter: 'orgId'");

    }
    try {
        const idpDeleteResponse = await adminDao.deleteIdentityProvider(orgID);
        if (idpDeleteResponse === 0) {
            throw new Sequelize.EmptyResultError("Resource not found to delete");
        } else {
            res.status(200).send("Resouce Deleted Successfully");
        }
    } catch (error) {
        console.log(error);
        util.handleError(res, error);
    }
};

const createOrgContent = async (req, res) => {
    let orgId = req.params.orgId;
    const zipPath = req.file.path;
    const extractPath = path.join(process.cwd(), '..', '.tmp', orgId);

    await util.unzipFile(zipPath, extractPath);

    try {
        const files = await readFilesInDirectory(extractPath, orgId);
        for (const { filePath, fileName, fileContent, fileType } of files) {
            await createContent(filePath, fileName, fileContent, fileType, orgId);
        }
        res.status(201).send({ "orgId": orgId, "fileName": req.file.originalname });
        fs.rmSync(extractPath, { recursive: true, force: true });
    } catch (error) {
        console.log(error);
        fs.rmSync(extractPath, { recursive: true, force: true });
        return util.handleError(res, error);
    }
};

const createContent = async (filePath, fileName, fileContent, fileType, orgId) => {
    let content;
    // eslint-disable-next-line no-useless-catch
    try {
        if (fileName != null && !fileName.startsWith('.')) {

            content = await adminDao.createOrgContent({
                fileType: fileType,
                fileName: fileName,
                fileContent: fileContent,
                filePath: filePath,
                orgId: orgId
            });

        }
    } catch (error) {
        throw error;
    }

    return content;
};

const updateOrgContent = async (req, res) => {
    let orgId = req.params.orgId;
    const zipPath = req.file.path;
    const extractPath = path.join(process.cwd(), '..', '.tmp', orgId);

    await util.unzipFile(zipPath, extractPath);

    const files = await readFilesInDirectory(extractPath, orgId);
    try {
        for (const { filePath, fileName, fileContent, fileType } of files) {
            if (fileName != null && !fileName.startsWith('.')) {
                const organizationContent = await getOrgContent(orgId, fileType, fileName, filePath);

                if (organizationContent) {
                    await adminDao.updateOrgContent({
                        fileType: fileType,
                        fileName: fileName,
                        fileContent: fileContent,
                        filePath: filePath,
                        orgId: orgId
                    });

                } else {
                    console.log("Update Content not exists, hense creating new content");
                    await createContent(filePath, fileName, fileContent, fileType, orgId);
                }
            }
        }
        fs.rmSync(extractPath, { recursive: true, force: true });
        res.status(201).send({ "orgId": orgId, "fileName": req.file.originalname });
    } catch (error) {
        console.log(error);
        fs.rmSync(extractPath, { recursive: true, force: true });
        util.handleError(res, error);
    }
};

const getOrgContent = async (orgId, fileType, fileName, filePath) => {
    return await adminDao.getOrgContent({
        orgId: orgId,
        fileType: fileType,
        fileName: fileName,
        filePath: filePath
    });
};

const deleteOrgContent = async (req, res) => {
    try {
        let fileName = req.query.fileName;

        if (!req.query.fileName) {
            throw new CustomError(400, "Bad Request", "Missing required parameter: 'fileName'");
        }

        const deletedRowsCount = await adminDao.deleteOrgContent(req.params.orgId, fileName);
        if (deletedRowsCount > 0) {
            res.status(204).send();
        } else {
            throw new CustomError(404, "Records Not Found", 'Organization not found');
        }
    } catch (error) {
        console.log(error);
        util.handleError(res, error);
    }
};

async function readFilesInDirectory(directory, orgId, baseDir = '') {
    const files = await fs.promises.readdir(directory, { withFileTypes: true });

    let fileDetails = [];

    for (const file of files) {
        const filePath = path.join(directory, file.name);
        const relativePath = path.join(baseDir, file.name);

        if (file.isDirectory()) {
            const subDirContents = await readFilesInDirectory(filePath, orgId, relativePath);
            fileDetails = fileDetails.concat(subDirContents);
        } else {
            let content = await fs.promises.readFile(filePath);
            let strContent = await fs.promises.readFile(filePath, 'utf-8');
            let dir = baseDir.replace(/^[^/]+\/?/, '') || '/';
            let fileType;

            if (file.name.endsWith(".css")) {
                fileType = "style"
                if (file.name === "main.css") {
                    strContent = strContent.replace(/@import\s*'\/styles\/([^']+)';/g,
                        `@import url("${req.protocol}://${req.get('host')}${constants.ROUTE.DEVPORTAL_ASSETS_BASE_PATH}${orgId}/layout?fileType=style&fileName=$1");`);
                    content = Buffer.from(strContent, 'utf-8');
                }
            } else if (file.name.endsWith(".hbs") && dir.endsWith("layout")) {
                fileType = "layout"
                if (file.name === "main.hbs") {
                    strContent = strContent.replace(/\/styles\//g, `${req.protocol}://${req.get('host')}${constants.ROUTE.DEVPORTAL_ASSETS_BASE_PATH}${orgId}/layout?fileType=style&fileName=`);
                    content = Buffer.from(strContent, 'utf-8');
                }
            } else if (file.name.endsWith(".hbs") && dir.endsWith("partials")) {
                fileType = "partial"
            } else if (file.name.endsWith(".md") && dir.endsWith("content")) {
                fileType = "markDown";
            } else if (file.name.endsWith(".hbs")) {
                fileType = "template";
            } else {
                fileType = "image";
            }

            fileDetails.push({
                filePath: dir,
                fileName: file.name,
                fileContent: content,
                fileType: fileType
            });
        }
    }
    return fileDetails;
}

module.exports = {
    createOrganization,
    updateOrganization,
    deleteOrganization,
    createOrgContent,
    updateOrgContent,
    getOrgContent,
    deleteOrgContent,
    createIdentityProvider,
    updateIdentityProvider,
    getIdentityProvider,
    deleteIdentityProvider
};<|MERGE_RESOLUTION|>--- conflicted
+++ resolved
@@ -4,10 +4,7 @@
 const util = require('../utils/util');
 const fs = require('fs');
 const path = require('path');
-<<<<<<< HEAD
-=======
 const config = require(process.cwd() + '/config.json');
->>>>>>> 5d20b61b
 const IdentityProviderDTO = require("../dto/identityProvider");
 const constants = require('../utils/constants');
 
