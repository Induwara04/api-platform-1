--- conflicted
+++ resolved
@@ -267,6 +267,7 @@
 
 const createOrgContent = async (req, res) => {
 
+
     const orgId = req.params.orgId;
     const viewName = req.params.name;
     const zipPath = req.file.path;
@@ -913,6 +914,214 @@
 
 }
 
+const createAppKeyMapping = async (req, res) => {
+
+    const orgID = req.params.orgId;
+    const userID = req[constants.USER_ID];
+    await sequelize.transaction(async (t) => {
+        const { applicationName, apis, tokenType, tokenDetails, provider } = req.body;
+        const appIDResponse = await adminDao.getApplicationID(orgID, userID, applicationName);
+        const appID = appIDResponse.dataValues.APP_ID;
+        let cpApplicationName;
+        //all token types bound to one app if shared
+
+        //when token is share, control plane app name and devportal app name is same
+        cpApplicationName = applicationName
+        //TODO - handel non-shared token types scenarios
+        try {
+            //create control plane application
+            const cpAppCreationResponse = createCPApplication(cpApplicationName);
+            const cpAppID = "";
+            if (cpAppCreationResponse === "Application already exists") {
+                //get CP app id
+
+            } else {
+                cpAppID = cpAppCreationResponse.applicationId;
+                //create application mapping entry
+                const appKeyMappping = {
+                    ORG_ID: orgID,
+                    APP_ID: appID,
+                    CP_APP_REF: cpAppCreationResponse.applicationId,
+                    SHARED_TOKEN: true,
+                    TOKEN_TYPE: constants.TOKEN_TYPES.OAUTH
+                }
+                await adminDao.createAppKeyMapping(appKeyMappping, t);
+            }
+            // add subscription to control plane for each api
+            const apiSubscriptions = [];
+            for (const api of apis) {
+                const policyDetails = await apiDao.getSubscriptionPolicy(api.policyID, orgID, t);
+                const cpSubscribeResponse = createCPSubscription(api.apiID, cpAppID, policyDetails);
+                apiSubscriptions.push(cpSubscribeResponse);
+            }
+            //create app key mapping
+            //TODO: only oauth key shared scenario is considered, need to handle other token types 
+            for (const apiSubscription of apiSubscriptions) {
+                const appKeyMappping = {
+                    ORG_ID: orgID,
+                    APP_ID: appID,
+                    CP_APP_REF: cpAppID,
+                    API_REF_ID: apiSubscription.apiId,
+                    SUBSCRIPTION_REF_ID: apiSubscription.subscriptionId,
+                    SHARED_TOKEN: true,
+                    TOKEN_TYPE: constants.TOKEN_TYPES.OAUTH
+                }
+                await adminDao.createAppKeyMapping(appKeyMappping, t);
+            }
+            //generate oauth key
+            const responseData = await invokeApiRequest(req, 'POST', `${controlPlaneUrl}/applications/${cpAppID}/generate-keys`, {}, tokenDetails);
+            res.status(200).json(responseData);
+        } catch (error) {
+            console.error(`${constants.ERROR_MESSAGE.KEY_MAPPING_CREATE_ERROR}`, error);
+            util.handleError(res, error);
+        }
+    });
+}
+
+const createCPApplication = async (cpApplicationName) => {
+
+    try {
+        //create control plane application
+        const cpAppCreationResponse = await invokeApiRequest(req, 'POST', `${controlPlaneUrl}/applications`, {
+            'Content-Type': 'application/json'
+        }, {
+            name: cpApplicationName,
+            throttlingPolicy: 'Unlimited',
+            tokenType: 'JWT',
+            groups: [],
+            attributes: {},
+            subscriptionScopes: []
+        });
+        return cpAppCreationResponse;
+    } catch (error) {
+        //application already exists
+        console.error(`${constants.ERROR_MESSAGE.KEY_MAPPING_CREATE_ERROR}`, error);
+        if (error.statusCode && error.statusCode === 409) {
+            return "Subscription already exists";
+        }
+        util.handleError(res, error);
+    }
+}
+
+const createCPSubscription = async (apiId, cpAppID, policyDetails) => {
+
+    try {
+        const requestBody = {
+            apiId: apiId,
+            applicationId: cpAppID,
+            throttlingPolicy: policyDetails.dataValues.POLICY_NAME
+        };
+        const cpSubscribeResponse = await invokeApiRequest(req, 'POST', `${controlPlaneUrl}/subscriptions`, {}, requestBody);
+        return cpSubscribeResponse;
+    } catch (error) {
+        if (error.statusCode && error.statusCode === 409) {
+            console.log("Subscription already exists, retrieving subscription details");
+            const response = await invokeApiRequest(req, 'GET', `${controlPlaneUrl}/subscriptions?apiId=${req.body.apiRefID}&applicationId=${app[0].dataValues.CP_APP_REF}`, {});
+            return response[0];
+        }
+        console.error(`${constants.ERROR_MESSAGE.KEY_MAPPING_CREATE_ERROR}`, error);
+        util.handleError(res, error);
+    }
+}
+
+const retriveAppKeyMappings = async (req, res) => {
+
+    const { orgId, appId } = req.params;
+    const userID = req[constants.USER_ID] ? req[constants.USER_ID] : "";
+    try {
+        const appIDResponse = await adminDao.getApplication(orgId, appId, userID);
+        if (!appIDResponse) {
+            throw new CustomError(404, "Records Not Found", 'Application not found');
+        }
+        const appKeyMappings = await adminDao.getKeyMapping(orgId, appId);
+        res.status(200).send(appKeyMappings);
+    } catch (error) {
+        console.error(`${constants.ERROR_MESSAGE.KEY_MAPPING_RETRIEVE_ERROR}`, error);
+        util.handleError(res, error);
+    }
+}
+
+const getApplicationKeyMap = async (orgId, appId, userId) => {
+
+    const appIDResponse = await adminDao.getApplication(orgId, appId, userId);
+    if (!appIDResponse) {
+        throw new CustomError(404, "Records Not Found", 'Application not found');
+    }
+    const appKeyMappings = await adminDao.getKeyMapping(orgId, appId);
+    if (appKeyMappings) {
+        const appMappingDTO = new ApplicationDTO(appKeyMappings);
+        return appMappingDTO;
+    } else {
+        const application = await adminDao.getApplication(orgId, appId, userId);
+        return new ApplicationDTO(application.dataValues);
+    }
+
+}
+const unsubscribeAPI = async (req, res) => {
+    try {
+        const orgID = req.params.orgId;        ;
+        const { appID, apiReferenceID, subscriptionID } = req.query;
+        const sharedToken = await adminDao.getApplicationKeyMapping(orgID, appID, true);
+        const nonSharedToken = await adminDao.getApplicationKeyMapping(orgID, appID, false);
+
+        await sequelize.transaction(async (t) => {
+            try {
+                if (nonSharedToken.length > 0) {
+                    await invokeApiRequest(req, 'DELETE', `${controlPlaneUrl}/subscriptions/${nonSharedToken.dataValues.SUBSCRIPTION_REF_ID}` , {}, {})
+                }
+                if (sharedToken.length === 1) {
+                    await invokeApiRequest(req, 'DELETE', `${controlPlaneUrl}/subscriptions/${sharedToken[0].dataValues.SUBSCRIPTION_REF_ID}`, {}, {})
+                } else {
+                    for (const dataValues of sharedToken) {
+                        if (dataValues.API_REF_ID === apiReferenceID) {
+                            await invokeApiRequest(req, 'DELETE', `${controlPlaneUrl}/subscriptions/${dataValues.SUBSCRIPTION_REF_ID}`, {}, {})
+                        }
+                    };
+                }
+                await handleUnsubscribe(nonSharedToken, sharedToken, orgID, appID, apiReferenceID, subscriptionID, t);
+                return res.status(204).send();
+            } catch (error) {
+                if (error.statusCode && error.statusCode === 404) {
+                    await handleUnsubscribe(nonSharedToken, sharedToken, orgID, appID, apiReferenceID, subscriptionID, t);
+                    return res.status(204).send();
+                }
+                console.error("Error occurred while unsubscribing from API", error);
+                return util.handleError(res, error);
+            }
+        });
+    } catch (error) {
+        console.error("Error occurred while unsubscribing from API", error);
+        return util.handleError(res, error);
+    }
+}
+
+async function handleUnsubscribe(nonSharedToken, sharedToken, orgID, appID, apiRefID, subID, t) {
+    try {
+        await sequelize.transaction(async (t) => {
+
+            if (nonSharedToken.length > 0) {
+                await adminDao.deleteAppKeyMapping(orgID, appID, apiRefID);
+            }
+            if (sharedToken.length === 1) {
+                await adminDao.updateApplicationKeyMapping(apiRefID, {
+                    orgID: sharedToken[0].dataValues.ORG_ID,
+                    appID: sharedToken[0].dataValues.APP_ID,
+                    cpAppRef: sharedToken[0].dataValues.CP_APP_REF,
+                    apiRefID: null,
+                    subscriptionRefID: null,
+                    sharedToken: true,
+                    tokenType: constants.TOKEN_TYPES.OAUTH
+                });
+            } else {
+                await adminDao.deleteAppKeyMapping(orgID, appID, apiRefID, t);
+            }
+            await adminDao.deleteSubscription(orgID, subID, t);
+        });
+    } catch (error) {
+        console.error("Transaction failed during unsubscribing", error);
+        throw error;
+    }
+}
 
 const unsubscribeAPI = async (req, res) => {
     try {
@@ -1010,11 +1219,8 @@
     getSubscription,
     getAllSubscriptions,
     deleteSubscription,
-<<<<<<< HEAD
+    unsubscribeAPI,
     createAppKeyMapping,
     retriveAppKeyMappings,
     getApplicationKeyMap
-=======
-    unsubscribeAPI
->>>>>>> 05a052ff
 };