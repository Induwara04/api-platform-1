--- conflicted
+++ resolved
@@ -373,9 +373,9 @@
         const fileName = req.query.fileName;
         let deletedRowsCount;
         if (!req.query.fileName) {
-            deletedRowsCount = await adminDao.deleteAllOrgContent(req.params.orgId, req.params.name);
-        } else {
-            deletedRowsCount = await adminDao.deleteOrgContent(req.params.orgId, req.params.name, fileName);
+             deletedRowsCount = await adminDao.deleteAllOrgContent(req.params.orgId, req.params.name);
+        } else {
+             deletedRowsCount = await adminDao.deleteOrgContent(req.params.orgId, req.params.name, fileName);
         }
         if (deletedRowsCount > 0) {
             res.status(204).send();
@@ -913,11 +913,7 @@
             //TODO: need to support both key types
             tokenDetails.keyType = "PRODUCTION";
             //generate oauth key
-<<<<<<< HEAD
             responseData = await generateOAuthKey(req, cpAppID, tokenDetails);
-=======
-            responseData = await invokeApiRequest(req, 'POST', `${controlPlaneUrl}/applications/${cpAppID}/generate-keys`, {}, tokenDetails);
->>>>>>> a4da0d2b
 
             // Add the appRefId to the response data
             responseData.appRefId = cpAppID;
