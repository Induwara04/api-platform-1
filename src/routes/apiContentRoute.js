--- conflicted
+++ resolved
@@ -70,11 +70,7 @@
         return res.status(404).send('Not Found');
     }
     next();
-<<<<<<< HEAD
-},  authController.handleSilentSSO, registerPartials, util.enforcePortalMode, ensureAuthenticated, apiController.loadDocument);
-=======
 }, authController.handleSilentSSO, registerPartials, util.enforcePortalMode, ensureAuthenticated, apiController.loadDocument);
->>>>>>> ab235cba
 
 router.get('/:orgName/views/:viewName/mcp/:apiHandle/docs/:docType/:docName', (req, res, next) => {
     if (req.params.orgName === 'favicon.ico') {
