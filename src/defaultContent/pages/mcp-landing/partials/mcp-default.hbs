--- conflicted
+++ resolved
@@ -41,28 +41,8 @@
       {{/if}}
     </div>
     <div class="defaultapi-section">
-<<<<<<< HEAD
+      <div class="row">
         <div class="container-header mb-4">Tools</div>
-        <div class="defaultapi-resources col-12">
-            {{#each schemaDefinition}}
-            <div class="accordion-set">
-                <button class="accordion-header" onclick="this.classList.toggle('open')">
-                    <span>{{this.name}}</span>
-                    <i class="chevron-icon bi bi-chevron-down"></i>
-                </button>
-                <div class="accordion-body">
-                    {{#if this.description}}
-                    <p class="accordion-summary">{{this.description}}</p>
-                    {{else}}
-                    <p class="accordion-summary">No summary available.</p>
-                    {{/if}}
-                    {{#if this.inputSchema}}
-                        <pre class="json-block"><code>    {{{jsonBeautify this.inputSchema}}}</code></pre>
-                    {{/if}}
-                </div>
-=======
-      <div class="row">
-        <div class="container-header mb-4">MCP Tools</div>
         <div class="defaultapi-resources col-12 col-lg-6 mb-4" style="margin-right: 30px;">
           {{#each schemaDefinition}}
             <div class="accordion-set">
@@ -80,12 +60,9 @@
                   <p class="accordion-summary">No summary available.</p>
                 {{/if}}
                 {{#if this.inputSchema}}
-                  <pre class="json-block"><code>{{{json
-                        this.inputSchema
-                      }}}</code></pre>
+                    <pre class="json-block"><code>    {{{jsonBeautify this.inputSchema}}}</code></pre>
                 {{/if}}
               </div>
->>>>>>> a2258dc7
             </div>
           {{/each}}
         </div>
