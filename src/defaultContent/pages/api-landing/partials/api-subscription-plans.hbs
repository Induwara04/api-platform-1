<<<<<<< HEAD
<section class="section mt-0 mb-6" id="subscriptionPlans">
    <div class="container-fluid text-center">
        {{#if subscriptionPlans.length}}
        <div class="container-header mb-4">Subscription Plans</div>
        {{/if}}
        <div class="row row-gap-4 justify-content-center">
            {{#each subscriptionPlans}}
            <div class="col-lg-3 col-md-6 col-12">
                <div class="card dev-card subscription-card">
                    <div class="card-body align-items-center text-center p-0">
                        <span class="subscription-plans-card-title">{{displayName}}</span>
                        <h1 class="subscription-plans-request-count">{{requestCount}}</h1>
                        <p class="subscription-plans-card-subtitle pb-4 pt-0">requests per minutes</p>
                        {{#if ../isAuthenticated}}
                        {{#unless (every ../applications "subscribed")}}
                        <div id="subscriptionBox" class="subscription-container">
                            <a id="subscribe-btn-{{../apiMetadata.apiID}}" type="button"
                                class="common-btn-outlined subscription-plan-subscribe-btn"
                                onclick="subscribe('{{@root.orgID}}', '', '{{../apiMetadata.apiID}}', '{{../apiMetadata.apiReferenceID}}', '{{policyID}}', '{{policyName}}')">Subscribe</a>
                            <div class="custom-dropdown">
                                <div class="custom-select-container">
                                    <div class="select-selected" aria-expanded="false">
                                        <span class="selected-text">Select Application</span>
                                        <span class="select-arrow"></span>
                                    </div>
                                    <div class="select-items">
                                        {{#each ../applications}}
                                        <div class="select-item" data-value="{{id}}">
                                            {{name}}
                                            {{#if subscribed}}<img src="/images/success-rounded.svg" alt="Subscribed"
                                                class="subscription-icon" />{{/if}}
                                        </div>
                                        {{/each}}
                                    </div>
                                </div>
                                <select class="form-select d-none" id="appDropdown-{{../apiMetadata.apiID}}">
                                    {{#each ../applications}}
                                    <option value="{{id}}" {{#if subscribed}} disabled {{/if}}>{{name}}</option>
                                    {{/each}}
                                </select>
=======
<section id="subscriptionPlans" class="my-5 mx-5">
    <div class="col-11 row align-items-center">
        <div class="col-12 col-md-10 common-header">
            {{#if subscriptionPlans.length}}
            <h2 class="ms-5 ps-4"> Subscription Plans</h5>
                {{/if}}
                <div class="ms-4 pb-5 pe-5 ps-5 d-flex gap-3">
                    {{#each subscriptionPlans}}
                    <div class="col-lg-4 api-card">
                        <div class="card dev-card">
                            <div class="card-body align-items-center">
                                <h5>{{displayName}}</h5>
                                <h4 class="pt-4 mb-0">{{requestCount}}</h4>
                                <p class="pb-4 pt-0">requests per minutes</p>
                                {{#if ../isAuthenticated}}
                                <div id="subscriptionBox" class="subscription-container justify-content-center align-items-center">
                                    <a id="subscribe-btn-{{../apiMetadata.apiID}}" type="button"
                                        class="common-btn-outlined p-1 ps-2 pe-2"
                                        onclick="subscribe('{{@root.orgID}}', '', '{{../apiMetadata.apiID}}', '{{../apiMetadata.apiReferenceID}}', '{{policyID}}', '{{policyName}}')">Subscribe</a>
                                    {{#if ../applications.length}}
                                    <div class="custom-dropdown" id="customDropdown-{{../apiMetadata.apiID}}">
                                        <div class="custom-select-container">
                                            <div class="select-selected" role="combobox" aria-expanded="false"
                                                aria-haspopup="listbox">
                                                <span class="selected-text small">Select an app</span>
                                                <span class="select-arrow"></span>
                                            </div>
                                            <div class="select-items" role="listbox">
                                                <div class="select-action-item" role="button" data-action="create-app">+
                                                    Create Application</div>
                                                {{#each ../applications}}
                                                <div class="select-item" role="option" data-value="{{../id}}">
                                                    <span>{{name}}</span>
                                                    {{#if subscribed}}<img src="/images/success-rounded.svg"
                                                        alt="Subscribed" class="subscription-icon" />{{/if}}
                                                </div>
                                                {{/each}}
                                            </div>
                                            <select class="d-none" id="appDropdown-{{apiID}}">
                                                {{#each ../applications}}
                                                <option value="{{id}}" {{#if subscribed}} disabled {{/if}}>{{name}}
                                                </option>
                                                {{/each}}
                                            </select>
                                        </div>
                                    </div>
                                    {{/if}}
                                    </select>
                                </div>
                                {{/if}}
>>>>>>> 5c3371ec
                            </div>
                        </div>
                        {{else}}
                        <a type="button" class="common-btn-primary disabled w-100 subscription-plan-subscribe-btn"
                            disabled>Subscribe</a>
                        {{/unless}}
                        {{/if}}
                    </div>
                </div>
            </div>
            {{/each}}
        </div>
    </div>
</section><|MERGE_RESOLUTION|>--- conflicted
+++ resolved
@@ -1,4 +1,3 @@
-<<<<<<< HEAD
 <section class="section mt-0 mb-6" id="subscriptionPlans">
     <div class="container-fluid text-center">
         {{#if subscriptionPlans.length}}
@@ -13,20 +12,21 @@
                         <h1 class="subscription-plans-request-count">{{requestCount}}</h1>
                         <p class="subscription-plans-card-subtitle pb-4 pt-0">requests per minutes</p>
                         {{#if ../isAuthenticated}}
-                        {{#unless (every ../applications "subscribed")}}
                         <div id="subscriptionBox" class="subscription-container">
                             <a id="subscribe-btn-{{../apiMetadata.apiID}}" type="button"
                                 class="common-btn-outlined subscription-plan-subscribe-btn"
                                 onclick="subscribe('{{@root.orgID}}', '', '{{../apiMetadata.apiID}}', '{{../apiMetadata.apiReferenceID}}', '{{policyID}}', '{{policyName}}')">Subscribe</a>
-                            <div class="custom-dropdown">
+                            <div class="custom-dropdown" id="customDropdown-{{../apiMetadata.apiID}}">
                                 <div class="custom-select-container">
                                     <div class="select-selected" aria-expanded="false">
                                         <span class="selected-text">Select Application</span>
                                         <span class="select-arrow"></span>
                                     </div>
-                                    <div class="select-items">
+                                    <div class="select-items" role="listbox">
+                                        <div class="select-action-item" role="button" data-action="create-app">+ Create
+                                            Application</div>
                                         {{#each ../applications}}
-                                        <div class="select-item" data-value="{{id}}">
+                                        <div class="select-item" role="option" data-value="{{../id}}">
                                             {{name}}
                                             {{#if subscribed}}<img src="/images/success-rounded.svg" alt="Subscribed"
                                                 class="subscription-icon" />{{/if}}
@@ -34,69 +34,16 @@
                                         {{/each}}
                                     </div>
                                 </div>
-                                <select class="form-select d-none" id="appDropdown-{{../apiMetadata.apiID}}">
+                                <select class="d-none" id="appDropdown-{{../apiMetadata.apiID}}">
                                     {{#each ../applications}}
                                     <option value="{{id}}" {{#if subscribed}} disabled {{/if}}>{{name}}</option>
                                     {{/each}}
                                 </select>
-=======
-<section id="subscriptionPlans" class="my-5 mx-5">
-    <div class="col-11 row align-items-center">
-        <div class="col-12 col-md-10 common-header">
-            {{#if subscriptionPlans.length}}
-            <h2 class="ms-5 ps-4"> Subscription Plans</h5>
-                {{/if}}
-                <div class="ms-4 pb-5 pe-5 ps-5 d-flex gap-3">
-                    {{#each subscriptionPlans}}
-                    <div class="col-lg-4 api-card">
-                        <div class="card dev-card">
-                            <div class="card-body align-items-center">
-                                <h5>{{displayName}}</h5>
-                                <h4 class="pt-4 mb-0">{{requestCount}}</h4>
-                                <p class="pb-4 pt-0">requests per minutes</p>
-                                {{#if ../isAuthenticated}}
-                                <div id="subscriptionBox" class="subscription-container justify-content-center align-items-center">
-                                    <a id="subscribe-btn-{{../apiMetadata.apiID}}" type="button"
-                                        class="common-btn-outlined p-1 ps-2 pe-2"
-                                        onclick="subscribe('{{@root.orgID}}', '', '{{../apiMetadata.apiID}}', '{{../apiMetadata.apiReferenceID}}', '{{policyID}}', '{{policyName}}')">Subscribe</a>
-                                    {{#if ../applications.length}}
-                                    <div class="custom-dropdown" id="customDropdown-{{../apiMetadata.apiID}}">
-                                        <div class="custom-select-container">
-                                            <div class="select-selected" role="combobox" aria-expanded="false"
-                                                aria-haspopup="listbox">
-                                                <span class="selected-text small">Select an app</span>
-                                                <span class="select-arrow"></span>
-                                            </div>
-                                            <div class="select-items" role="listbox">
-                                                <div class="select-action-item" role="button" data-action="create-app">+
-                                                    Create Application</div>
-                                                {{#each ../applications}}
-                                                <div class="select-item" role="option" data-value="{{../id}}">
-                                                    <span>{{name}}</span>
-                                                    {{#if subscribed}}<img src="/images/success-rounded.svg"
-                                                        alt="Subscribed" class="subscription-icon" />{{/if}}
-                                                </div>
-                                                {{/each}}
-                                            </div>
-                                            <select class="d-none" id="appDropdown-{{apiID}}">
-                                                {{#each ../applications}}
-                                                <option value="{{id}}" {{#if subscribed}} disabled {{/if}}>{{name}}
-                                                </option>
-                                                {{/each}}
-                                            </select>
-                                        </div>
-                                    </div>
-                                    {{/if}}
-                                    </select>
-                                </div>
-                                {{/if}}
->>>>>>> 5c3371ec
                             </div>
                         </div>
                         {{else}}
                         <a type="button" class="common-btn-primary disabled w-100 subscription-plan-subscribe-btn"
                             disabled>Subscribe</a>
-                        {{/unless}}
                         {{/if}}
                     </div>
                 </div>
