{{#if (eq apiType "REST")}}

<head>
  <link rel="stylesheet" href="https://unpkg.com/@stoplight/elements/styles.min.css">
  <script src="https://unpkg.com/@stoplight/elements/web-components.min.js"></script>
</head>
<main>
  <div class="p-4">
    <elements-api apiDescriptionDocument='{{swagger}}' router="hash" layout="sidebar" />
  </div>
  <style>
    .sl-py-16 {
      max-width: 900px !important;
    }

<<<<<<< HEAD
=======
    @media (max-width: 1700px) {
      .sl-py-16 {
        max-width: 800px !important;
      }
    }

    @media (max-width: 1600px) {
      .sl-py-16 {
        max-width: 700px !important;
      }
    }

    @media (max-width: 1500px) {
      .sl-py-16 {
        max-width: 600px !important;
      }
    }

>>>>>>> 29ddf6a9
    .sl-px-24 {
      padding-right: 0px;
      padding-left: 30px;
    }

    .sl-border-t {
      display: none;
    }
  </style>
</main>

{{else if (eq apiType "AsyncAPI")}}

<head>
  <link rel="stylesheet" href="/technical-styles/async-tryout.css">
</head>
<main>
  <div id="asyncapi"></div>
  <script src="https://unpkg.com/@asyncapi/react-component@latest/browser/standalone/index.js"></script>
  <script>
    const config = { "show": { "sidebar": false }, "sidebar": { "showOperations": "byDefault" } };
    AsyncApiStandalone.hydrate({
      schema: {{{ swagger }}},
      config
    }, document.getElementById('asyncapi'));
  </script>
</main>

{{else if (eq apiType "GraphQL")}}

<head>
  <link rel="stylesheet" href="https://unpkg.com/graphiql@latest/graphiql.min.css">
  <script src="https://unpkg.com/react@18.0.0/umd/react.development.js"></script>
  <script src="https://unpkg.com/react-dom@18.0.0/umd/react-dom.development.js"></script>
  <script src="https://unpkg.com/graphiql/graphiql.min.js"></script>
</head>
<main>
  <div id="root" style="height: 100vh;"></div>
  <script>
    const fetcher = GraphiQL.createFetcher({ url: '{{ apiMetadata.endPoints.productionURL }}' });
    const rootElement = document.getElementById('root');
    const root = ReactDOM.createRoot(rootElement);
    root.render(
      React.createElement(GraphiQL, {
        fetcher: fetcher,
      })
    );
  </script>
</main>
{{/if}}<|MERGE_RESOLUTION|>--- conflicted
+++ resolved
@@ -13,8 +13,6 @@
       max-width: 900px !important;
     }
 
-<<<<<<< HEAD
-=======
     @media (max-width: 1700px) {
       .sl-py-16 {
         max-width: 800px !important;
@@ -33,7 +31,6 @@
       }
     }
 
->>>>>>> 29ddf6a9
     .sl-px-24 {
       padding-right: 0px;
       padding-left: 30px;
