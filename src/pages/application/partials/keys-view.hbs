<div class="modal custom-modal" id='keysViewModal'>
    <div class="modal-dialog modal-xl" role="document">
        <div class="modal-content custom-modal-content">
            <div class="custom-modal-header">
                <h2 class="custom-modal-title m-0">View Credentials</h2>
                <button type="button" class="btn-close" data-bs-dismiss="modal" aria-label="Close"
                    onclick="closeModal('keysViewModal')"></button>
            </div>
            <div class="custom-modal-body">
                <div style="margin-bottom: 20px;">
                    <div class="keygen-section-header" style="display: none;">
                        <h1>Identity Provider</h1>
                        <p class="keygen-subtitle">Select an Identity Provider to configure</p>
                    </div>
                    {{!-- <div class="idp-dropdown">
                        <select id="select-idp-list" name="selectIdpList">
                            {{#each keyManagersMetadata}}
                            {{#if enabled}}
                            <option value="{{name}}" id="{{name}}">{{name}}</option>
                            {{/if}}
                            {{/each}}
                        </select>
                    </div> --}}
                </div>
                <div class="container">
                    {{#each keyManagersMetadata}}
                    {{#if enabled}}
                    {{#let "keys" (conditionalIf ../isProduction productionKeys sandboxKeys)}}
<<<<<<< HEAD
                     <form
                            id='keysview-{{../id}}-{{#if ../../isProduction}}production{{else}}sandbox{{/if}}'>
                    <div id="consumerKeys_{{../name}}" style="{{#unless keys.consumerKey}}display: none;{{/unless}}">
                        <h3 class='h6'> Key and Secret </h3>
                        <div class="row mb-3">
                            <div class="col-md-6">
                                <label
                                    for='consumer-key-{{../id}}-{{#if ../../isProduction}}production{{else}}sandbox{{/if}}'
                                    class='form-label'>
                                    Consumer Key
                                </label>
                                <input type='text'
                                    id='consumer-key-{{../id}}-{{#if ../../isProduction}}production{{else}}sandbox{{/if}}'
                                    class='form-control' name="consumerKey" value='{{keys.consumerKey}}' readonly disabled />
                                <input type='hidden'
                                    id='app-ref-{{../id}}'
                                    class='form-control' name="appRefId" value='{{keys.appRefId}}' />
                                <input type='hidden'
                                    id='key-map-{{../id}}'
                                    class='form-control' name="keyMappingId" value='{{keys.keyMappingId}}' />
=======
                    <form id='keysview-{{../id}}-{{#if ../../isProduction}}production{{else}}sandbox{{/if}}'>
                        <div id="consumerKeys_{{../name}}"
                            style="{{#unless keys.consumerKey}}display: none;{{/unless}}">
                            <h3 class='h6'> Key and Secret </h3>
                            <div class="row mb-3">
                                <div class="col-md-6">
                                    <label
                                        for='consumer-key-{{../id}}-{{#if ../../isProduction}}production{{else}}sandbox{{/if}}'
                                        class='form-label'>
                                        Consumer Key
                                    </label>
                                    <input type='text'
                                        id='consumer-key-{{../id}}-{{#if ../../isProduction}}production{{else}}sandbox{{/if}}'
                                        class='form-control' name="consumerKey" value='{{keys.consumerKey}}' readonly
                                        disabled />
                                </div>
                                <div class="col-md-6">
                                    <label
                                        for='consumer-secret-{{../id}}-{{#if ../../isProduction}}production{{else}}sandbox{{/if}}'
                                        class='form-label'>
                                        Consumer Secret
                                    </label>
                                    <div class="password-toggle-container">
                                        <input type='password'
                                            id='consumer-secret-{{../id}}-{{#if ../../isProduction}}production{{else}}sandbox{{/if}}'
                                            class='form-control' name="consumerSecret" value='{{keys.consumerSecret}}'
                                            readonly disabled />
                                        <button type="button" class="password-toggle-btn"
                                            onclick="togglePasswordVisibility('consumer-secret-{{../id}}-{{#if ../../isProduction}}production{{else}}sandbox{{/if}}')">
                                            <i class="bi bi-eye"></i>
                                        </button>
                                        <button type="button" class="password-copy-btn"
                                            onclick="copyConsumerSecret('consumer-secret-{{../id}}-{{#if ../../isProduction}}production{{else}}sandbox{{/if}}')">
                                            <i class="bi bi-clipboard"></i>
                                        </button>
                                    </div>
                                </div>
>>>>>>> 0d2aac80
                            </div>
                        </div>

                        <div id="KMURl_{{../name}}" class="mt-4">
                            <div id="header">
                                <h3 class="h6">Identity Provider Connection Data</h3>
                            </div>
                            <div id="km-details">
                                {{!-- Token Endpoint --}}
                                <div class='mb-3 password-toggle-container'>
                                    <label
                                        for='token-endpoint-{{../id}}-{{#if ../../isProduction}}production{{else}}sandbox{{/if}}'
                                        class='form-label'>
                                        Token Endpoint
                                    </label>
                                    <input type='url' name="tokenURL"
                                        id='token-endpoint-{{../id}}-{{#if ../../isProduction}}production{{else}}sandbox{{/if}}'
                                        class='form-control' value='{{../tokenEndpoint}}' readonly disabled />
                                    <button type="button" class="password-copy-btn url-copy-btn"
                                        onclick="copyOauthURLs('token-endpoint-{{../id}}-{{#if ../../isProduction}}production{{else}}sandbox{{/if}}')">
                                        <i class="bi bi-clipboard"></i>
                                    </button>
                                </div>
                                {{!-- Revoke Endpoint --}}
                                <div class='mb-3 password-toggle-container'>
                                    <label
                                        for='revoke-endpoint-{{../id}}-{{#if ../../isProduction}}production{{else}}sandbox{{/if}}'
                                        class='form-label'>
                                        Revoke Endpoint
                                    </label>
                                    <input type='url' name="revokeURL"
                                        id='revoke-endpoint-{{../id}}-{{#if ../../isProduction}}production{{else}}sandbox{{/if}}'
                                        class='form-control' value='{{../revokeEndpoint}}' readonly disabled />
                                    <button type="button" class="password-copy-btn url-copy-btn"
                                        onclick="copyOauthURLs('revoke-endpoint-{{../id}}-{{#if ../../isProduction}}production{{else}}sandbox{{/if}}')">
                                        <i class="bi bi-clipboard"></i>
                                    </button>
                                </div>
                                {{!-- Authorize Endpoint --}}
                                <div class='mb-3 password-toggle-container'>
                                    <label
                                        for='revoke-endpoint-{{../id}}-{{#if ../../isProduction}}production{{else}}sandbox{{/if}}'
                                        class='form-label'>
                                        Authorize Endpoint
                                    </label>
                                    <input type='url' name="revokeURL"
                                        id='revoke-endpoint-{{../id}}-{{#if ../../isProduction}}production{{else}}sandbox{{/if}}'
                                        class='form-control' value='{{../authorizeEndpoint}}' readonly disabled />
                                    <button type="button" class="password-copy-btn url-copy-btn"
                                        onclick="copyOauthURLs('revoke-endpoint-{{../id}}-{{#if ../../isProduction}}production{{else}}sandbox{{/if}}')">
                                        <i class="bi bi-clipboard"></i>
                                    </button>
                                </div>
                            </div>
                        </div>

                        <div class="container KMConfig mt-4" id="KMData_{{../name}}">
                            <form
                                id='applicationKeyGenerateForm-{{../id}}-{{#if ../../isProduction}}production{{else}}sandbox{{/if}}'>
                                <div>
                                    <div class="row mb-2">
                                        <div class="col-md-4">
                                            <div class="callback-header">Grant Types</div>
                                        </div>
                                        <div class="col-md-8">
                                            <div class="d-flex flex-wrap gap-2">
                                                {{#let "supportedGrantTypes" keys.supportedGrantTypes }}
                                                {{#each ../../availableGrantTypes}}

                                                {{#if (contains ../supportedGrantTypes name)}}

                                                <label class="form-check-label fw-light ms-0"
                                                    for="grant-type-{{name}}-{{../id}}-{{#if ../../isProduction}}production{{else}}sandbox{{/if}}">
                                                    {{label}}
                                                </label>
                                                {{/if}}

                                                {{/each}}
                                                {{/let}}
                                            </div>
                                        </div>
                                    </div>
                                    {{#if (contains ../supportedGrantTypes name)}}
                                    <div class="row mb-2">
                                        <div class="col-md-4">
                                            <div class="callback-header">Callback URL</div>
                                        </div>
                                        <div class="col-md-8">
                                            <div class="keygen-input-container">
                                                <input type="text" name="callbackURL" placeholder="Callback URLs"
                                                    value="{{keys.callbackUrl}}" class="form-control" />
                                            </div>
                                        </div>
                                    </div>
                                    {{/if}}

                                    <!-- Additional Configuration Fields -->
                                    <div id="additionalProps{{../name}}">
                                        {{#let "additionalProperties" (conditionalIf keys.additionalProperties
                                        keys.additionalProperties [])}}
                                        {{#each ../../applicationConfiguration}}
                                        {{#let "propValue" (conditionalIf (getValue ../additionalProperties name)
                                        (getValue ../additionalProperties name) default)}}
                                        <div class="row mb-2">
                                            <!-- Label -->
                                            <div class="col-md-4">
                                                <label
                                                    for="{{../name}}-{{../../../../id}}-{{#if ../../isProduction}}production{{else}}sandbox{{/if}}"
                                                    class="form-label">
                                                    {{../label}}
                                                    {{#if required}}<span class="text-danger">*</span>{{/if}}
                                                </label>
                                            </div>

                                            <!-- Form field -->
                                            <div class="col-md-8">
                                                {{#if (eq ../type 'input')}}
                                                <input type="text" name="additionalProperties.{{{../name}}}"
                                                    id="{{../name}}-{{../../../id}}-{{#if ../../isProduction}}production{{else}}sandbox{{/if}}"
                                                    class="form-control" value="{{propValue}}" {{#if
                                                    required}}required{{/if}} readonly disabled />
                                                {{/if}}

                                                {{#if (eq ../type 'text')}}
                                                <input type="text" name="additionalProperties.{{../name}}"
                                                    id="{{../name}}-{{../../../id}}-{{#if ../../isProduction}}production{{else}}sandbox{{/if}}"
                                                    class="form-control" value="{{propValue}}" {{#if
                                                    required}}required{{/if}} readonly disabled />
                                                {{/if}}

                                                {{#and (eq ../type 'select') (eq ../multiple false)}}
                                                <select
                                                    id="{{../name}}-{{../../../../id}}-{{#if ../../isProduction}}production{{else}}sandbox{{/if}}"
                                                    class="form-control" {{#if required}}required{{/if}}
                                                    name="additionalProperties.{{../name}}">
                                                    {{#each ../values}}
                                                    {{#if (eq this ../propValue)}}cedce {{/if}}
                                                    <option value="{{this}}" {{#if (eq ../propValue
                                                        this)}}selected{{/if}}>
                                                        {{this}}
                                                    </option>
                                                    {{/each}}
                                                </select>
                                                {{/and}}

                                                {{#and (eq ../type 'select') (eq ../multiple true)}}
                                                <select
                                                    id="{{../name}}-{{../../../../id}}-{{#if ../../isProduction}}production{{else}}sandbox{{/if}}"
                                                    class="form-control" name="additionalProperties.{{../name}}"
                                                    multiple>
                                                    {{#each ../values}}
                                                    <option {{#in this values=../propValue}}selected{{/in}}>{{this}}
                                                    </option>
                                                    {{/each}}
                                                </select>
                                                {{/and}}

                                                {{#if (eq ../type 'checkbox')}}
                                                <div class="form-check ps-0">
                                                    <input type="checkbox" name="additionalProperties.{{../name}}"
                                                        id="{{../name}}-{{../../../id}}-{{#if ../../isProduction}}production{{else}}sandbox{{/if}}"
                                                        value="true" {{#if (eq propValue true)}} checked{{/if}} readonly disabled/>
                                                </div>
                                                {{/if}}
                                                <div class='form-text'>{{tooltip}}</div>
                                            </div>
                                        </div>
                                        {{/let}}
                                        {{/each}}
                                        {{/let}}
                                    </div>
                                </div>
                            </form>
                        </div>
                    </form>


                    {{/let}}
                    {{/if}}
                    {{/each}}
                </div>
            </div>
        </div>
    </div>
</div><|MERGE_RESOLUTION|>--- conflicted
+++ resolved
@@ -26,28 +26,6 @@
                     {{#each keyManagersMetadata}}
                     {{#if enabled}}
                     {{#let "keys" (conditionalIf ../isProduction productionKeys sandboxKeys)}}
-<<<<<<< HEAD
-                     <form
-                            id='keysview-{{../id}}-{{#if ../../isProduction}}production{{else}}sandbox{{/if}}'>
-                    <div id="consumerKeys_{{../name}}" style="{{#unless keys.consumerKey}}display: none;{{/unless}}">
-                        <h3 class='h6'> Key and Secret </h3>
-                        <div class="row mb-3">
-                            <div class="col-md-6">
-                                <label
-                                    for='consumer-key-{{../id}}-{{#if ../../isProduction}}production{{else}}sandbox{{/if}}'
-                                    class='form-label'>
-                                    Consumer Key
-                                </label>
-                                <input type='text'
-                                    id='consumer-key-{{../id}}-{{#if ../../isProduction}}production{{else}}sandbox{{/if}}'
-                                    class='form-control' name="consumerKey" value='{{keys.consumerKey}}' readonly disabled />
-                                <input type='hidden'
-                                    id='app-ref-{{../id}}'
-                                    class='form-control' name="appRefId" value='{{keys.appRefId}}' />
-                                <input type='hidden'
-                                    id='key-map-{{../id}}'
-                                    class='form-control' name="keyMappingId" value='{{keys.keyMappingId}}' />
-=======
                     <form id='keysview-{{../id}}-{{#if ../../isProduction}}production{{else}}sandbox{{/if}}'>
                         <div id="consumerKeys_{{../name}}"
                             style="{{#unless keys.consumerKey}}display: none;{{/unless}}">
@@ -63,6 +41,12 @@
                                         id='consumer-key-{{../id}}-{{#if ../../isProduction}}production{{else}}sandbox{{/if}}'
                                         class='form-control' name="consumerKey" value='{{keys.consumerKey}}' readonly
                                         disabled />
+                                    <input type='hidden'
+                                        id='app-ref-{{../id}}'
+                                        class='form-control' name="appRefId" value='{{keys.appRefId}}' />
+                                    <input type='hidden'
+                                        id='key-map-{{../id}}'
+                                        class='form-control' name="keyMappingId" value='{{keys.keyMappingId}}' />
                                 </div>
                                 <div class="col-md-6">
                                     <label
@@ -85,7 +69,6 @@
                                         </button>
                                     </div>
                                 </div>
->>>>>>> 0d2aac80
                             </div>
                         </div>
 
