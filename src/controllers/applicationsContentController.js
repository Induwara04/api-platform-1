/*
 * Copyright (c) 2024, WSO2 Inc. (http://www.wso2.org) All Rights Reserved.
 *
 * WSO2 Inc. licenses this file to you under the Apache License,
 * Version 2.0 (the "License"); you may not use this file except
 * in compliance with the License.
 * You may obtain a copy of the License at
 *
 * http://www.apache.org/licenses/LICENSE-2.0
 *
 * Unless required by applicable law or agreed to in writing,
 * software distributed under the License is distributed on an
 * "AS IS" BASIS, WITHOUT WARRANTIES OR CONDITIONS OF ANY
 * KIND, either express or implied. See the License for the
 * specific language governing permissions and limitations
 * under the License.
 */
/* eslint-disable no-undef */
const { renderTemplate, renderGivenTemplate, loadLayoutFromAPI, invokeApiRequest } = require('../utils/util');
const config = require(process.cwd() + '/config');
const constants = require('../utils/constants');
const path = require('path');
const fs = require('fs');
const adminDao = require('../dao/admin');
const util = require('../utils/util');
const filePrefix = config.pathToContent;
const controlPlaneUrl = config.controlPlane.url;

const baseURLDev = constants.BASE_URL + config.port  + constants.ROUTE.VIEWS_PATH;

const orgIDValue = async (orgName) => {
    const organization = await adminDao.getOrganization(orgName);
    return organization.ORG_ID;
}

const templateResponseValue = async (pageName) => {
    const completeTemplatePath = path.join(require.main.filename, '..', 'pages', pageName, 'page.hbs');
    return fs.readFileSync(completeTemplatePath, constants.CHARSET_UTF8);
}

// ***** Load Applications *****

const loadApplications = async (req, res) => {

    const viewName = req.params.viewName;
    try {
        let html, metaData, templateContent;
        if (config.mode === constants.DEV_MODE) {
            metaData = await getMockApplications();
            templateContent = {
                applicationsMetadata: metaData,
                baseUrl: baseURLDev + viewName
            }
            html = renderTemplate('../pages/applications/page.hbs', filePrefix + 'layout/main.hbs', templateContent, true);
        } else {
            const orgName = req.params.orgName;
            const orgID = await orgIDValue(orgName);
            metaData = await getAPIMApplications(req);
            templateContent = {
                applicationsMetadata: metaData,
                baseUrl: '/' + orgName + + constants.ROUTE.VIEWS_PATH + viewName
            }
            const templateResponse = await templateResponseValue('applications');
            const layoutResponse = await loadLayoutFromAPI(orgID, viewName);
            html = await renderGivenTemplate(templateResponse, layoutResponse, templateContent);
        }
        res.send(html);
    } catch (error) {
        console.error("Error occurred while loading Applications", error);
        const orgName = req.params.orgName;
        const viewName = req.params.viewName;
        const orgId = await orgIDValue(orgName);
        
        const templatePath = path.join(require.main.filename, '..', 'pages', 'error-page', 'page.hbs');
        const templateResponse = fs.readFileSync(templatePath, constants.CHARSET_UTF8);
        const layoutResponse = await loadLayoutFromAPI(orgId, viewName);
        let html = await renderGivenTemplate(templateResponse, layoutResponse, {});
        res.send(html);
    }
}

async function getMockApplications() {
    const mockApplicationsMetaDataPath = path.join(process.cwd(), filePrefix + '../mock/Applications', 'applications.json');
    const mockApplicationsMetaData = JSON.parse(fs.readFileSync(mockApplicationsMetaDataPath, 'utf-8'));
    return mockApplicationsMetaData.list;
}

async function getAPIMApplications(req) {
    const responseData = await invokeApiRequest(req, 'GET', controlPlaneUrl + '/applications', null, null);
    return responseData.list;
}

// ***** Load Throttling Policies *****

const loadThrottlingPolicies = async (req, res) => {

    const viewName = req.params.viewName;
    let html, metaData, templateContent;
    if (config.mode === constants.DEV_MODE) {
        metaData = await getMockThrottlingPolicies();
        templateContent = {
            throttlingPoliciesMetadata: metaData,
            baseUrl: baseURLDev + viewName
        }
        html = renderTemplate('../pages/add-application/page.hbs', filePrefix + 'layout/main.hbs', templateContent, true);
    }
    else {
        const orgName = req.params.orgName;
        const orgID = await orgIDValue(orgName);
        metaData = await getAPIMThrottlingPolicies(req);
        templateContent = {
            throttlingPoliciesMetadata: metaData,
            baseUrl: '/' + orgName + + constants.ROUTE.VIEWS_PATH + viewName
        }
        const templateResponse = await templateResponseValue('add-application');
        const layoutResponse = await loadLayoutFromAPI(orgID, viewName);
        html = await renderGivenTemplate(templateResponse, layoutResponse, templateContent);
    }

    res.send(html);
}

async function getMockThrottlingPolicies() {
    const mockThrottlingPoliciesMetaDataPath = path.join(process.cwd(), filePrefix + '../mock/Applications', 'throttlingPolicies.json');
    const mockThrottlingPoliciesMetaData = JSON.parse(fs.readFileSync(mockThrottlingPoliciesMetaDataPath, 'utf-8'));
    return mockThrottlingPoliciesMetaData.list;
}

async function getAPIMThrottlingPolicies(req) {
    const responseData = await invokeApiRequest(req, 'GET', controlPlaneUrl + '/throttling-policies/application', null, null);
    return responseData.list;
}

// ***** Load Application *****

const loadApplication = async (req, res) => {

    const viewName = req.params.viewName;
    try {
        const applicationId = req.params.applicationid;
        let html, templateContent, metaData, kMmetaData;
        if (config.mode === constants.DEV_MODE) {
            metaData = await getMockApplication();
            kMmetaData = await getMockKeyManagers();
            templateContent = {
                applicationMetadata: metaData,
                keyManagersMetadata: kMmetaData,
                baseUrl: baseURLDev + viewName
            }
            html = renderTemplate('../pages/application/page.hbs', filePrefix + 'layout/main.hbs', templateContent, true);
        } else {
            const orgName = req.params.orgName;
            const orgID = await orgIDValue(orgName);
            metaData = await getAPIMApplication(req, applicationId);
            const allApis = await getAllAPIs(req);
            const subApis = await getSubscribedApis(req, applicationId);
            const subApiMap = new Map();
            subApis.list.forEach(subApi => subApiMap.set(subApi.apiId, { policy: subApi.throttlingPolicy, id: subApi.subscriptionId }));
            const apiList = [];

            allApis.list.forEach(api => {
                let subscriptionPolicies = [];
                let subscribedPolicy;

                if (subApiMap.has(api.id)) {
                    subscribedPolicy = subApiMap.get(api.id)
                } else {
                    api.throttlingPolicies.forEach(policy => {
                        subscriptionPolicies.push(policy);
                    });
                }

                apiList.push({
                    name: api.name,
                    version: api.version,
                    id: api.id,
                    isSubAvailable: api.isSubscriptionAvailable,
                    subscriptionPolicies: subscriptionPolicies,
                    subscribedPolicy: subscribedPolicy
                });

            });

            kMmetaData = await getAPIMKeyManagers(req);
            kMmetaData = kMmetaData.filter(keyManager => keyManager.enabled);
            let applicationKeyList = await getApplicationKeys(req, applicationId);
            let productionKeys = [];
            let sandboxKeys = [];

            applicationKeyList?.list?.map(key => {
                let client_name;
                if (key?.additionalProperties?.client_name) {
                    client_name = key.additionalProperties.client_name;
                }
                let keyData = {
                    keyManager: key.keyManager,
                    consumerKey: key.consumerKey,
                    consumerSecret: key.consumerSecret,
                    keyMappingId: key.keyMappingId,
                    keyType: key.keyType,
                    supportedGrantTypes: key.supportedGrantTypes,
                    additionalProperties: key.additionalProperties,
                    clientName: client_name
                };
                if (key.keyType === constants.KEY_TYPE.PRODUCTION) {
                    productionKeys.push(keyData);
                } else {
                    sandboxKeys.push(keyData);
                }
                return keyData;
            }) || [];


            kMmetaData.forEach(keyManager => {
                productionKeys.forEach(productionKey => {
                    if (productionKey.keyManager === keyManager.name) {
                        keyManager.productionKeys = productionKey;
                    }
                });
                sandboxKeys.forEach(sandboxKey => {
                    if (sandboxKey.keyManager === keyManager.name) {
                        keyManager.sandboxKeys = sandboxKey;
                    }
                });
            });

            templateContent = {
                applicationMetadata: metaData,
                keyManagersMetadata: kMmetaData,
<<<<<<< HEAD
                baseUrl: '/' + orgName + '/views/' + viewName,
=======
                baseUrl: '/' + orgName + + constants.ROUTE.VIEWS_PATH + viewName,
>>>>>>> e4807abe
                apis: apiList,
                productionKeys: productionKeys,
                sandboxKeys: sandboxKeys
            }

            const templateResponse = await templateResponseValue('application');
            const layoutResponse = await loadLayoutFromAPI(orgID, viewName);
            html = await renderGivenTemplate(templateResponse, layoutResponse, templateContent);
        }

        res.send(html);
    } catch (error) {
        console.error("Error occurred while loading application", error);
        util.handleError(res, error);
    }
}

async function getApplicationKeys(req, applicationId) {
    try {
        return await invokeApiRequest(req, 'GET', `${controlPlaneUrl}/applications/${applicationId}/keys`, {}, {});
    } catch (error) {
        console.error("Error occurred while generating application keys", error);
        return null;
    }
}

async function getAllAPIs(req) {
    try {
        return await util.invokeApiRequest(req, 'GET', `${controlPlaneUrl}/apis`);
    } catch (error) {
        console.error("Error occurred while loading APIs", error);
        throw error;
    }
}

const getSubscribedApis = async (req, appId) => {
    try {
        return await util.invokeApiRequest(req, 'GET', `${controlPlaneUrl}/subscriptions?applicationId=${appId}`);
    } catch (error) {
        console.error("Error occurred while loading subscriptions", error);
        throw error;
    }
}

const loadApplicationForEdit = async (req, res) => {

    const {orgName, viewName, applicationId} = req.params;
    let html, templateContent, metaData, throttlingMetaData;
    if (config.mode === constants.DEV_MODE) {
        metaData = await getMockApplication();
        throttlingMetaData = await getMockThrottlingPolicies();
        templateContent = {
            applicationMetadata: metaData,
            throttlingPoliciesMetadata: throttlingMetaData,
            baseUrl: baseURLDev + viewName
        }
        html = renderTemplate('../pages/edit-application/page.hbs', filePrefix + 'layout/main.hbs', templateContent, true);
    } else {
        const orgID = await orgIDValue(orgName);
        metaData = await getAPIMApplication(req, applicationId);
        throttlingMetaData = await getAPIMThrottlingPolicies(req);        
        templateContent = {
            applicationMetadata: metaData,
            throttlingPoliciesMetadata: throttlingMetaData,
            baseUrl: '/' + orgName + + constants.ROUTE.VIEWS_PATH + viewName
        }
        const templateResponse = await templateResponseValue('edit-application');
        const layoutResponse = await loadLayoutFromAPI(orgID, viewName);
        html = await renderGivenTemplate(templateResponse, layoutResponse, templateContent);

    }
    res.send(html);
}

async function getMockApplication() {
    const mockApplicationMetaDataPath = path.join(process.cwd(), filePrefix + '../mock/Applications/DefaultApplication', 'DefaultApplication.json');
    const mockApplicationMetaData = JSON.parse(fs.readFileSync(mockApplicationMetaDataPath, 'utf-8'));
    return mockApplicationMetaData;
}

async function getMockKeyManagers() {
    const mockKeyManagersMetaDataPath = path.join(process.cwd(), filePrefix + '../mock/Applications/DefaultApplication', 'AllKeyManagers.json');
    const mockKeyManagersMetaData = JSON.parse(fs.readFileSync(mockKeyManagersMetaDataPath, 'utf-8'));
    return mockKeyManagersMetaData.list;
}

async function getAPIMApplication(req, applicationId) {
    const responseData = await invokeApiRequest(req, 'GET', controlPlaneUrl + '/applications/' + applicationId, null, null);
    return responseData;
}

async function getAPIMKeyManagers(req) {
    const responseData = await invokeApiRequest(req, 'GET', controlPlaneUrl + '/key-managers', null, null);
    return responseData.list;
}

module.exports = {
    loadApplications,
    loadThrottlingPolicies,
    loadApplication,
    loadApplicationForEdit
};<|MERGE_RESOLUTION|>--- conflicted
+++ resolved
@@ -227,11 +227,7 @@
             templateContent = {
                 applicationMetadata: metaData,
                 keyManagersMetadata: kMmetaData,
-<<<<<<< HEAD
-                baseUrl: '/' + orgName + '/views/' + viewName,
-=======
                 baseUrl: '/' + orgName + + constants.ROUTE.VIEWS_PATH + viewName,
->>>>>>> e4807abe
                 apis: apiList,
                 productionKeys: productionKeys,
                 sandboxKeys: sandboxKeys
