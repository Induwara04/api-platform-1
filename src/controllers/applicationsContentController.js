/*
 * Copyright (c) 2024, WSO2 Inc. (http://www.wso2.org) All Rights Reserved.
 *
 * WSO2 Inc. licenses this file to you under the Apache License,
 * Version 2.0 (the "License"); you may not use this file except
 * in compliance with the License.
 * You may obtain a copy of the License at
 *
 * http://www.apache.org/licenses/LICENSE-2.0
 *
 * Unless required by applicable law or agreed to in writing,
 * software distributed under the License is distributed on an
 * "AS IS" BASIS, WITHOUT WARRANTIES OR CONDITIONS OF ANY
 * KIND, either express or implied. See the License for the
 * specific language governing permissions and limitations
 * under the License.
 */
/* eslint-disable no-undef */
const { renderTemplate, renderGivenTemplate, loadLayoutFromAPI, invokeApiRequest } = require('../utils/util');
const config = require(process.cwd() + '/config');
const constants = require('../utils/constants');
const path = require('path');
const fs = require('fs');
const adminDao = require('../dao/admin');
<<<<<<< HEAD
const { util, renderTemplateFromAPI } = require('../utils/util');
=======
const apiMetadata = require('../dao/apiMetadata');
const util = require('../utils/util');
>>>>>>> aeefd42a
const filePrefix = config.pathToContent;
const controlPlaneUrl = config.controlPlane.url;
const { ApplicationDTO } = require('../dto/application');
const APIDTO = require('../dto/apiDTO');
const adminService = require('../services/adminService');
const baseURLDev = config.baseUrl + constants.ROUTE.VIEWS_PATH;

const orgIDValue = async (orgName) => {
    const organization = await adminDao.getOrganization(orgName);
    return organization.ORG_ID;
}

const templateResponseValue = async (pageName) => {
    const completeTemplatePath = path.join(require.main.filename, '..', 'pages', pageName, 'page.hbs');
    return fs.readFileSync(completeTemplatePath, constants.CHARSET_UTF8);
}

// ***** Load Applications *****

const loadApplications = async (req, res) => {

    const viewName = req.params.viewName;
    try {
        let html, metaData, templateContent;
        if (config.mode === constants.DEV_MODE) {
            metaData = await getMockApplications();
            templateContent = {
                applicationsMetadata: metaData,
                baseUrl: baseURLDev + viewName
            }
            html = renderTemplate('../pages/applications/page.hbs', filePrefix + 'layout/main.hbs', templateContent, true);
        } else {
            const orgName = req.params.orgName;
            const orgID = await orgIDValue(orgName);
            const applications = await adminDao.getApplications(orgID, req.user.sub)
            const metaData = await Promise.all(
                applications.map(async (application) => {
                    const subApis = await adminDao.getSubscriptions(orgID, application.APP_ID, '');
                    return {
                        ...new ApplicationDTO(application),
                        subscriptionCount: subApis.length
                    };
                })
            );
            templateContent = {
                applicationsMetadata: metaData,
                baseUrl: '/' + orgName + constants.ROUTE.VIEWS_PATH + viewName
            }
            const templateResponse = await templateResponseValue('applications');
            const layoutResponse = await loadLayoutFromAPI(orgID, viewName);
            if (layoutResponse === "") {
                html = renderTemplate('../pages/applications/page.hbs', "./src/defaultContent/" + 'layout/main.hbs', templateContent, true);
            } else {
                html = await renderGivenTemplate(templateResponse, layoutResponse, templateContent);
            }
        }
        res.send(html);
    } catch (error) {
        console.error("Error occurred while loading Applications", error);
        const orgName = req.params.orgName;
        const viewName = req.params.viewName;
        const orgId = await orgIDValue(orgName);

        const templatePath = path.join(require.main.filename, '..', 'pages', 'error-page', 'page.hbs');
        const templateResponse = fs.readFileSync(templatePath, constants.CHARSET_UTF8);
        const layoutResponse = await loadLayoutFromAPI(orgId, viewName);
        let html = await renderGivenTemplate(templateResponse, layoutResponse, {});
        res.send(html);
    }
}

async function getMockApplications() {
    const mockApplicationsMetaDataPath = path.join(process.cwd(), filePrefix + '../mock/Applications', 'applications.json');
    const mockApplicationsMetaData = JSON.parse(fs.readFileSync(mockApplicationsMetaDataPath, 'utf-8'));
    return mockApplicationsMetaData.list;
}

// ***** Load Throttling Policies *****

const loadThrottlingPolicies = async (req, res) => {

    const viewName = req.params.viewName;
    let html, metaData, templateContent;
    if (config.mode === constants.DEV_MODE) {
        metaData = await getMockThrottlingPolicies();
        templateContent = {
            throttlingPoliciesMetadata: metaData,
            baseUrl: baseURLDev + viewName
        }
        html = renderTemplate('../pages/add-application/page.hbs', filePrefix + 'layout/main.hbs', templateContent, true);
    }
    else {
        const orgName = req.params.orgName;
        const orgID = await orgIDValue(orgName);
        templateContent = {
            baseUrl: '/' + orgName + constants.ROUTE.VIEWS_PATH + viewName
        }
        const templateResponse = await templateResponseValue('add-application');
        const layoutResponse = await loadLayoutFromAPI(orgID, viewName);
        if (layoutResponse === "") {
            html = renderTemplate('../pages/add-application/page.hbs', "./src/defaultContent/" + 'layout/main.hbs', templateContent, true);
        } else {
            html = await renderGivenTemplate(templateResponse, layoutResponse, templateContent);
        }
    }

    res.send(html);
}

async function getMockThrottlingPolicies() {
    const mockThrottlingPoliciesMetaDataPath = path.join(process.cwd(), filePrefix + '../mock/Applications', 'throttlingPolicies.json');
    const mockThrottlingPoliciesMetaData = JSON.parse(fs.readFileSync(mockThrottlingPoliciesMetaDataPath, 'utf-8'));
    return mockThrottlingPoliciesMetaData.list;
}

async function getAPIMThrottlingPolicies(req) {
    const responseData = await invokeApiRequest(req, 'GET', controlPlaneUrl + '/throttling-policies/application', null, null);
    return responseData.list;
}

// ***** Load Application *****

const loadApplication = async (req, res) => {

    const viewName = req.params.viewName;
    try {
        const applicationId = req.params.applicationId;
        let html, templateContent, metaData, kMmetaData;
        if (config.mode === constants.DEV_MODE) {
            metaData = await getMockApplication();
            kMmetaData = await getMockKeyManagers();
            templateContent = {
                applicationMetadata: metaData,
                keyManagersMetadata: kMmetaData,
                baseUrl: baseURLDev + viewName
            }
            html = renderTemplate('../pages/application/page.hbs', filePrefix + 'layout/main.hbs', templateContent, true);
        } else {
            const orgName = req.params.orgName;
            const orgID = await orgIDValue(orgName);
            let groupList = [];
            if (req.query.groups) {
                groupList.push(req.query.groups.split(" "));
            }
            const subAPIs = await adminDao.getSubscribedAPIs(orgID, applicationId);
            const allAPIs = await apiMetadata.getAllAPIMetadata(orgID, groupList, viewName);

            const subscribedAPIIds = new Set(subAPIs.map(api => api.API_ID));
            const nonSubscribedAPIs = allAPIs
                .filter(api => !subscribedAPIIds.has(api.API_ID) && api.DP_SUBSCRIPTION_POLICies.length > 0)
                .map(api => new APIDTO(api));

            let subList = [];
            if (subAPIs.length > 0) {
                subList = subAPIs.map((sub) => {
                    const apiDTO = new APIDTO(sub);
                    apiDTO.subID = sub.dataValues.DP_APPLICATIONs[0].dataValues.DP_API_SUBSCRIPTION.dataValues.SUB_ID;
                    apiDTO.policyID = sub.dataValues.DP_APPLICATIONs[0].dataValues.DP_API_SUBSCRIPTION.dataValues.POLICY_ID;
                    return apiDTO;
                });
            }
            util.appendAPIImageURL(subList, req, orgID);

            await Promise.all(nonSubscribedAPIs.map(async (api) => {
                api.subscriptionPolicyDetails = await util.appendSubscriptionPlanDetails(orgID, api.subscriptionPolicies);
            }));
            kMmetaData = await getAPIMKeyManagers(req);
            kMmetaData = kMmetaData.filter(keyManager => keyManager.enabled);

            //display only Resident for chroeo.
            //TODO: handle multiple KM scenarios
            kMmetaData = kMmetaData.filter(keyManager => keyManager.name === 'Resident Key Manager');
            const userID = req[constants.USER_ID]
            const applicationList = await adminService.getApplicationKeyMap(orgID, applicationId, userID);
            metaData = applicationList;
            let applicationKeyList;
            if (applicationList.appMap) {
                applicationKeyList = await getApplicationKeys(applicationList.appMap, req);
            }
            let productionKeys = [];
            let sandboxKeys = [];

            applicationKeyList?.list?.map(key => {
                let client_name;
                if (key?.additionalProperties?.client_name) {
                    client_name = key.additionalProperties.client_name;
                }
                let keyData = {
                    keyManager: key.keyManager,
                    consumerKey: key.consumerKey,
                    consumerSecret: key.consumerSecret,
                    keyMappingId: key.keyMappingId,
                    keyType: key.keyType,
                    supportedGrantTypes: key.supportedGrantTypes,
                    additionalProperties: key.additionalProperties,
                    clientName: client_name,
                    callbackUrl: key.callbackUrl
                };
                if (key.keyType === constants.KEY_TYPE.PRODUCTION) {
                    productionKeys.push(keyData);
                } else {
                    sandboxKeys.push(keyData);
                }
                return keyData;
            }) || [];
            kMmetaData.forEach(keyManager => {
                productionKeys.forEach(productionKey => {
                    if (productionKey.keyManager === keyManager.name) {
                        keyManager.productionKeys = productionKey;
                    }
                });
                sandboxKeys.forEach(sandboxKey => {
                    if (sandboxKey.keyManager === keyManager.name) {
                        keyManager.sandboxKeys = sandboxKey;
                    }
                });
            });
            templateContent = {
                orgID: orgID,
                applicationMetadata: metaData,
                keyManagersMetadata: kMmetaData,
                baseUrl: '/' + orgName + constants.ROUTE.VIEWS_PATH + viewName,
                subAPIs: subList,
                nonSubAPIs: nonSubscribedAPIs,
                productionKeys: productionKeys,
                isProduction: true
            }
            const templateResponse = await templateResponseValue('application');
            const layoutResponse = await loadLayoutFromAPI(orgID, viewName);
            if (layoutResponse === "") {
                html = renderTemplate('../pages/application/page.hbs', "./src/defaultContent/" + 'layout/main.hbs', templateContent, true);
            } else {
                html = await renderGivenTemplate(templateResponse, layoutResponse, templateContent);
            }
        }
        res.send(html);
    } catch (error) {
        console.error("Error occurred while loading application", error);
        util.handleError(res, error);
    }
}

async function getApplicationKeys(applicationList, req) {

    //TODO: handle multiple CP applications
    for (const application of applicationList) {
        const appRef = application.appRefID;
        try {
            return await invokeApiRequest(req, 'GET', `${controlPlaneUrl}/applications/${appRef}/keys`, {}, {});
        } catch (error) {
            console.error("Error occurred while generating application keys", error);
            return null;
        }
    }
}

async function getAllAPIs(req) {
    try {
        return await util.invokeApiRequest(req, 'GET', `${controlPlaneUrl}/apis`);
    } catch (error) {
        console.error("Error occurred while loading APIs", error);
        throw error;
    }
}

const getSubscribedApis = async (req, appId) => {
    try {
        return await util.invokeApiRequest(req, 'GET', `${controlPlaneUrl}/subscriptions?applicationId=${appId}`);
    } catch (error) {
        console.error("Error occurred while loading subscriptions", error);
        throw error;
    }
}

const loadApplicationForEdit = async (req, res) => {

    const { orgName, viewName, applicationId } = req.params;
    let html, templateContent, metaData, throttlingMetaData;
    if (config.mode === constants.DEV_MODE) {
        metaData = await getMockApplication();
        throttlingMetaData = await getMockThrottlingPolicies();
        templateContent = {
            applicationMetadata: metaData,
            throttlingPoliciesMetadata: throttlingMetaData,
            baseUrl: baseURLDev + viewName
        }
        html = renderTemplate('../pages/edit-application/page.hbs', filePrefix + 'layout/main.hbs', templateContent, true);
    } else {
        const orgID = await orgIDValue(orgName);
<<<<<<< HEAD
        metaData = await getAPIMApplication(req, applicationId);
=======
        const application = await adminDao.getApplication(orgID, applicationId, req.user.sub)
        if (application) {
            const appResponse = new ApplicationDTO(application.dataValues);
            metaData = appResponse;
        }
        //metaData = await getAPIMApplication(req, applicationId);
>>>>>>> aeefd42a
        throttlingMetaData = await getAPIMThrottlingPolicies(req);
        templateContent = {
            applicationMetadata: metaData,
            throttlingPoliciesMetadata: throttlingMetaData,
            baseUrl: '/' + orgName + constants.ROUTE.VIEWS_PATH + viewName
        }
        const templateResponse = await templateResponseValue('edit-application');
        const layoutResponse = await loadLayoutFromAPI(orgID, viewName);
        if (layoutResponse === "") {
            html = renderTemplate('../pages/edit-application/page.hbs', "./src/defaultContent/" + 'layout/main.hbs', templateContent, true);
        } else {
            html = await renderGivenTemplate(templateResponse, layoutResponse, templateContent);
        }
    }
    res.send(html);
}

async function getMockApplication() {
    const mockApplicationMetaDataPath = path.join(process.cwd(), filePrefix + '../mock/Applications/DefaultApplication', 'DefaultApplication.json');
    const mockApplicationMetaData = JSON.parse(fs.readFileSync(mockApplicationMetaDataPath, 'utf-8'));
    return mockApplicationMetaData;
}

async function getMockKeyManagers() {
    const mockKeyManagersMetaDataPath = path.join(process.cwd(), filePrefix + '../mock/Applications/DefaultApplication', 'AllKeyManagers.json');
    const mockKeyManagersMetaData = JSON.parse(fs.readFileSync(mockKeyManagersMetaDataPath, 'utf-8'));
    return mockKeyManagersMetaData.list;
}

async function getAPIMApplication(req, applicationId) {
    const responseData = await invokeApiRequest(req, 'GET', controlPlaneUrl + '/applications/' + applicationId, null, null);
    return responseData;
}

async function getAPIMKeyManagers(req) {
    const responseData = await invokeApiRequest(req, 'GET', controlPlaneUrl + '/key-managers', null, null);
    return responseData.list;
}

module.exports = {
    loadApplications,
    loadThrottlingPolicies,
    loadApplication,
    loadApplicationForEdit
};<|MERGE_RESOLUTION|>--- conflicted
+++ resolved
@@ -22,12 +22,8 @@
 const path = require('path');
 const fs = require('fs');
 const adminDao = require('../dao/admin');
-<<<<<<< HEAD
+const apiMetadata = require('../dao/apiMetadata');
 const { util, renderTemplateFromAPI } = require('../utils/util');
-=======
-const apiMetadata = require('../dao/apiMetadata');
-const util = require('../utils/util');
->>>>>>> aeefd42a
 const filePrefix = config.pathToContent;
 const controlPlaneUrl = config.controlPlane.url;
 const { ApplicationDTO } = require('../dto/application');
@@ -317,16 +313,12 @@
         html = renderTemplate('../pages/edit-application/page.hbs', filePrefix + 'layout/main.hbs', templateContent, true);
     } else {
         const orgID = await orgIDValue(orgName);
-<<<<<<< HEAD
-        metaData = await getAPIMApplication(req, applicationId);
-=======
         const application = await adminDao.getApplication(orgID, applicationId, req.user.sub)
         if (application) {
             const appResponse = new ApplicationDTO(application.dataValues);
             metaData = appResponse;
         }
         //metaData = await getAPIMApplication(req, applicationId);
->>>>>>> aeefd42a
         throttlingMetaData = await getAPIMThrottlingPolicies(req);
         templateContent = {
             applicationMetadata: metaData,
