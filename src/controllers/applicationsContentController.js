/*
 * Copyright (c) 2024, WSO2 LLC. (http://www.wso2.com) All Rights Reserved.
 *
 * WSO2 LLC. licenses this file to you under the Apache License,
 * Version 2.0 (the "License"); you may not use this file except
 * in compliance with the License.
 * You may obtain a copy of the License at
 *
 * http://www.apache.org/licenses/LICENSE-2.0
 *
 * Unless required by applicable law or agreed to in writing,
 * software distributed under the License is distributed on an
 * "AS IS" BASIS, WITHOUT WARRANTIES OR CONDITIONS OF ANY
 * KIND, either express or implied. See the License for the
 * specific language governing permissions and limitations
 * under the License.
 */
/* eslint-disable no-undef */
const { renderTemplate, renderGivenTemplate, loadLayoutFromAPI, invokeApiRequest } = require('../utils/util');
const config = require(process.cwd() + '/config');
const constants = require('../utils/constants');
const path = require('path');
const fs = require('fs');
const adminDao = require('../dao/admin');
const apiMetadata = require('../dao/apiMetadata');
const util = require('../utils/util');
const filePrefix = config.pathToContent;
const controlPlaneUrl = config.controlPlane.url;
const { ApplicationDTO } = require('../dto/application');
const APIDTO = require('../dto/apiDTO');
const adminService = require('../services/adminService');
const baseURLDev = config.baseUrl + constants.ROUTE.VIEWS_PATH;


const orgIDValue = async (orgName) => {
    const organization = await adminDao.getOrganization(orgName);
    return organization.ORG_ID;
}

const templateResponseValue = async (pageName) => {
    const completeTemplatePath = path.join(require.main.filename, '..', 'pages', pageName, 'page.hbs');
    return fs.readFileSync(completeTemplatePath, constants.CHARSET_UTF8);
}

// ***** Load Applications *****

const loadApplications = async (req, res) => {

    const viewName = req.params.viewName;
    const orgName = req.params.orgName;
    const orgDetails = await adminDao.getOrganization(orgName);
    const devportalMode = orgDetails.ORG_CONFIG?.devportalMode || constants.API_TYPE.DEFAULT;
    let html, metaData, templateContent;
    try {
        if (config.mode === constants.DEV_MODE) {
            metaData = await getMockApplications();
            templateContent = {
                applicationsMetadata: metaData,
                baseUrl: baseURLDev + viewName
            }
            html = renderTemplate('../pages/applications/page.hbs', filePrefix + 'layout/main.hbs', templateContent, true);
        } else {
            const orgName = req.params.orgName;
            const orgID = await orgIDValue(orgName);
            const applications = await adminDao.getApplications(orgID, req.user.sub)
            const metaData = await Promise.all(
                applications.map(async (application) => {
                    const subApis = await adminDao.getSubscriptions(orgID, application.APP_ID, '');
                    return {
                        ...new ApplicationDTO(application),
                        subscriptionCount: subApis.length
                    };
                })
            );
            let profile = {};
            if (req.user) {
                profile = {
                    imageURL: req.user.imageURL,
                    firstName: req.user.firstName,
                    lastName: req.user.lastName,
                    email: req.user.email,
                }
            }

            templateContent = {
                applicationsMetadata: metaData,
                baseUrl: '/' + orgName + constants.ROUTE.VIEWS_PATH + viewName,
<<<<<<< HEAD
                profile: req.isAuthenticated() ? profile : {}
=======
                devportalMode: devportalMode
>>>>>>> db1ff36c
            }
            const templateResponse = await templateResponseValue('applications');
            const layoutResponse = await loadLayoutFromAPI(orgID, viewName);
            if (layoutResponse === "") {
                html = renderTemplate('../pages/applications/page.hbs', "./src/defaultContent/" + 'layout/main.hbs', templateContent, true);
            } else {
                html = await renderGivenTemplate(templateResponse, layoutResponse, templateContent);
            }
        }
    } catch (error) {
        const templateContent = {
            baseUrl: '/' + orgName + constants.ROUTE.VIEWS_PATH + viewName,
            errorMessage: constants.ERROR_MESSAGE.COMMON_ERROR_MESSAGE,
        }
        console.error("Error occurred while loading Applications", error);
        html = renderTemplate('../pages/error-page/page.hbs', "./src/defaultContent/" + 'layout/main.hbs', templateContent, true);
    }
    res.send(html);
}

async function getMockApplications() {
    const mockApplicationsMetaDataPath = path.join(process.cwd(), filePrefix + '../mock/Applications', 'applications.json');
    const mockApplicationsMetaData = JSON.parse(fs.readFileSync(mockApplicationsMetaDataPath, 'utf-8'));
    return mockApplicationsMetaData.list;
}

// ***** Load Application *****

const loadApplication = async (req, res) => {
    let html, templateContent, metaData, kMmetaData;
    const viewName = req.params.viewName;
    const orgName = req.params.orgName;
    const orgDetails = await adminDao.getOrganization(orgName);
    const devportalMode = orgDetails.ORG_CONFIG?.devportalMode || constants.API_TYPE.DEFAULT;
    try {
        const applicationId = req.params.applicationId;
        if (config.mode === constants.DEV_MODE) {
            metaData = await getMockApplication();
            kMmetaData = await getMockKeyManagers();
            templateContent = {
                applicationMetadata: metaData,
                keyManagersMetadata: kMmetaData,
                baseUrl: baseURLDev + viewName
            }
            html = renderTemplate('../pages/application/page.hbs', filePrefix + 'layout/main.hbs', templateContent, true);
        } else {
            const orgName = req.params.orgName;
            const orgID = await orgIDValue(orgName);
            let groupList = [];
            if (req.query.groups) {
                groupList.push(req.query.groups.split(" "));
            }
            const subAPIs = await adminDao.getSubscribedAPIs(orgID, applicationId);
            const allAPIs = await apiMetadata.getAllAPIMetadata(orgID, groupList, viewName);

            const subscribedAPIIds = new Set(subAPIs.map(api => api.API_ID));
            const nonSubscribedAPIs = allAPIs
                .filter(api => !subscribedAPIIds.has(api.API_ID) && api.DP_SUBSCRIPTION_POLICies.length > 0)
                .map(api => new APIDTO(api));

            const userID = req[constants.USER_ID]
            const applicationList = await adminService.getApplicationKeyMap(orgID, applicationId, userID);
            metaData = applicationList;
            let applicationReference = "";
            let applicationKeyList;
            if (applicationList.appMap) {
                applicationReference = applicationList.appMap[0].appRefID;
                applicationKeyList = await getApplicationKeys(applicationList.appMap, req);
            }
            let otherAPICount = 0;
            let mcpAPICount = 0;
            let subList = [];
            if (subAPIs.length > 0) {

                subList = await Promise.all(subAPIs.map(async (sub) => {
                    const api = new APIDTO(sub);
                    let apiDTO = {};
                    apiDTO.apiInfo = {};
                    apiDTO.name = api.apiInfo.apiName;
                    apiDTO.apiID = api.apiID;
                    apiDTO.version = api.apiInfo.apiVersion;
                    apiDTO.apiType = api.apiInfo.apiType;
                    apiDTO.apiInfo.apiImageMetadata = api.apiInfo.apiImageMetadata;
                    apiDTO.image = api.apiInfo.apiImageMetadata["api-icon"];
                    apiDTO.subID = sub.dataValues.DP_APPLICATIONs[0].dataValues.DP_API_SUBSCRIPTION.dataValues.SUB_ID;
                    apiDTO.policyID = sub.dataValues.DP_APPLICATIONs[0].dataValues.DP_API_SUBSCRIPTION.dataValues.POLICY_ID;
                    apiDTO.refID = api.apiReferenceID;
                    apiDTO.apiHandle = api.apiHandle;
                    const apiDetails = await getAPIDetails(req, api.apiReferenceID);
                    const projectIdEntry = apiDetails?.additionalProperties?.find(item => item.name === 'projectId');
                    const projectId = projectIdEntry?.value;
                    if (apiDetails) {
                        apiDTO.security = apiDetails.securityScheme;
                    }
                    if (projectId) {
                        apiDTO.projectId = projectId;
                    }
                    const subPolicy = await apiMetadata.getSubscriptionPolicy(apiDTO.policyID, orgID);
                    if (subPolicy) {
                        apiDTO.policyName = subPolicy.dataValues.POLICY_NAME;
                    }
                    if (constants.API_TYPE.MCP === api.apiInfo.apiType) {
                        mcpAPICount++;
                    } else {
                        otherAPICount++;
                    }
                    const apiKeys = await getAPIKeys(req, api.apiReferenceID, applicationReference);
                    apiDTO.apiKeys = apiKeys;
                    apiDTO.subscriptionPolicyDetails = api.subscriptionPolicies;
                    apiDTO.scopes = apiDetails.scopes.map(scope => scope.key);
                    return apiDTO
                }));
            }
            let isApiKey = false
            let apiKeyList = subList.filter(api => api.security !== null && api.security.includes('api_key'));
            if (apiKeyList.length > 0) {
                isApiKey = true;
            }
            util.appendAPIImageURL(subList, req, orgID);

            await Promise.all(nonSubscribedAPIs.map(async (api) => {
                api.subscriptionPolicyDetails = await util.appendSubscriptionPlanDetails(orgID, api.subscriptionPolicies);
            }));
            kMmetaData = await getAPIMKeyManagers(req);
            kMmetaData = kMmetaData.filter(keyManager => keyManager.enabled);

            //TODO: handle multiple KM scenarios
            //select only one KM for chroeo.

            if (Array.isArray(kMmetaData) && kMmetaData.length > 1) {
                kMmetaData = kMmetaData.filter(keyManager =>
                    keyManager.name.includes("_internal_key_manager_") ||
                    (!kMmetaData.some(km => km.name.includes("_internal_key_manager_")) && keyManager.name.includes("Resident Key Manager")) ||
                    (!kMmetaData.some(km => km.name.includes("_internal_key_manager_") || km.name.includes("Resident Key Manager")) && keyManager.name.includes("_appdev_sts_key_manager_") && keyManager.name.endsWith("_prod"))
                );
            }

            for (var keyManager of kMmetaData) {
                if (keyManager.name === 'Resident Key Manager') {
                    keyManager.tokenEndpoint = 'https://sts.choreo.dev/oauth2/token';
                    keyManager.authorizeEndpoint = 'https://sts.choreo.dev/oauth2/authorize';
                    keyManager.revokeEndpoint = 'https://sts.choreo.dev/oauth2/revoke';
                }

                keyManager.availableGrantTypes = await mapGrants(keyManager.availableGrantTypes);
                keyManager.applicationConfiguration = await mapDefaultValues(keyManager.applicationConfiguration);
            }


            let productionKeys = [];
            let sandboxKeys = [];

            applicationKeyList?.list?.map(key => {
                let client_name;
                if (key?.additionalProperties?.client_name) {
                    client_name = key.additionalProperties.client_name;
                }
                let keyData = {
                    keyManager: key.keyManager,
                    consumerKey: key.consumerKey,
                    consumerSecret: key.consumerSecret,
                    keyMappingId: key.keyMappingId,
                    keyType: key.keyType,
                    supportedGrantTypes: key.supportedGrantTypes,
                    additionalProperties: key.additionalProperties,
                    clientName: client_name,
                    callbackUrl: key.callbackUrl,
                    appRefID: applicationReference
                };
                if (key.keyType === constants.KEY_TYPE.PRODUCTION) {
                    productionKeys.push(keyData);
                } else {
                    sandboxKeys.push(keyData);
                }
                return keyData;
            }) || [];

            kMmetaData.forEach(keyManager => {
                productionKeys.forEach(productionKey => {
                    if (productionKey.keyManager === keyManager.name) {
                        keyManager.productionKeys = productionKey;
                    }
                });
                sandboxKeys.forEach(sandboxKey => {
                    if (sandboxKey.keyManager === keyManager.name) {
                        keyManager.sandboxKeys = sandboxKey;
                    }
                });
            });

            let cpApplication = await getAPIMApplication(req, applicationReference);
            let subscriptionScopes = [];
            if (Array.isArray(cpApplication?.subscriptionScopes)) {
                for (const scope of cpApplication?.subscriptionScopes) {
                    subscriptionScopes.push(scope.key);
                }
            }
            //display only one key type (SANBOX).
            //TODO: handle multiple key types
            let profile = {};
            if (req.user) {
                profile = {
                    imageURL: req.user.imageURL,
                    firstName: req.user.firstName,
                    lastName: req.user.lastName,
                    email: req.user.email,
                }
            }

            templateContent = {
                orgID: orgID,
                applicationMetadata: {
                    ...metaData,
                    subscriptionCount: subList.length
                },
                keyManagersMetadata: kMmetaData,
                baseUrl: '/' + orgName + constants.ROUTE.VIEWS_PATH + viewName,
                subAPIs: subList,
                nonSubAPIs: nonSubscribedAPIs,
                productionKeys: productionKeys,
                isProduction: true,
                isApiKey: isApiKey,
                subscriptionScopes: subscriptionScopes,
                otherAPICount: otherAPICount,
                mcpAPICount: mcpAPICount,
<<<<<<< HEAD
                baseUrl: '/' + orgName + constants.ROUTE.VIEWS_PATH + req.params.viewName,
                profile: req.isAuthenticated() ? profile : {},
=======
                devportalMode: devportalMode
>>>>>>> db1ff36c
            }
            const templateResponse = await templateResponseValue('application');
            const layoutResponse = await loadLayoutFromAPI(orgID, viewName);
            if (layoutResponse === "") {
                html = renderTemplate('../pages/application/page.hbs', "./src/defaultContent/" + 'layout/main.hbs', templateContent, true);
            } else {
                html = await renderGivenTemplate(templateResponse, layoutResponse, templateContent);
            }
        }
    } catch (error) {
        console.error("Error occurred while loading application", error);
        const templateContent = {
            baseUrl: '/' + orgName + constants.ROUTE.VIEWS_PATH + viewName,
        }
        if (Number(error?.statusCode) === 401) {
            templateContent.errorMessage = constants.ERROR_MESSAGE.COMMON_AUTH_ERROR_MESSAGE;
            html = renderTemplate('../pages/error-page/page.hbs', "./src/defaultContent/" + 'layout/main.hbs', templateContent, true);
        } else {
            templateContent.errorMessage = constants.ERROR_MESSAGE.COMMON_ERROR_MESSAGE;
            html = renderTemplate('../pages/error-page/page.hbs', "./src/defaultContent/" + 'layout/main.hbs', templateContent, true);
        }
    }
    res.send(html);
}

async function getApplicationKeys(applicationList, req) {

    //TODO: handle multiple CP applications
    for (const application of applicationList) {
        const appRef = application.appRefID;
        try {
            return await invokeApiRequest(req, 'GET', `${controlPlaneUrl}/applications/${appRef}/keys`, {}, {});
        } catch (error) {
            console.error("Error occurred while generating application keys", error);
            return null;
        }
    }
}

async function getAllAPIs(req) {
    try {
        return await util.invokeApiRequest(req, 'GET', `${controlPlaneUrl}/apis`);
    } catch (error) {
        console.error("Error occurred while loading APIs", error);
        throw error;
    }
}

const getSubscribedApis = async (req, appId) => {
    try {
        return await util.invokeApiRequest(req, 'GET', `${controlPlaneUrl}/subscriptions?applicationId=${appId}`);
    } catch (error) {
        console.error("Error occurred while loading subscriptions", error);
        throw error;
    }
}
async function getMockApplication() {
    const mockApplicationMetaDataPath = path.join(process.cwd(), filePrefix + '../mock/Applications/DefaultApplication', 'DefaultApplication.json');
    const mockApplicationMetaData = JSON.parse(fs.readFileSync(mockApplicationMetaDataPath, 'utf-8'));
    return mockApplicationMetaData;
}

async function getMockKeyManagers() {
    const mockKeyManagersMetaDataPath = path.join(process.cwd(), filePrefix + '../mock/Applications/DefaultApplication', 'AllKeyManagers.json');
    const mockKeyManagersMetaData = JSON.parse(fs.readFileSync(mockKeyManagersMetaDataPath, 'utf-8'));
    return mockKeyManagersMetaData.list;
}

async function getAPIMApplication(req, applicationId) {
    const responseData = await invokeApiRequest(req, 'GET', controlPlaneUrl + '/applications/' + applicationId, null, null);
    return responseData;
}

async function getAPIMKeyManagers(req) {
    const responseData = await invokeApiRequest(req, 'GET', controlPlaneUrl + '/key-managers?devPortalAppEnv=prod', null, null);
    return responseData.list;
}

async function getAPIDetails(req, apiId) {
    const responseData = await invokeApiRequest(req, 'GET', controlPlaneUrl + `/apis/${apiId}`, null, null);
    return responseData;
}

async function getAPIKeys(req, apiId, applicationId) {
    const responseData = await invokeApiRequest(req, 'GET', controlPlaneUrl + `/api-keys?apiId=${apiId}&keyType=PRODUCTION`, null, null);
    let apiKeys = {};
    for (const key of responseData) {
        if (key.application.id === applicationId) {
            apiKeys.key = key.keys;
            apiKeys.scopes = key.scopes;
        }
    }
    return apiKeys;
}

async function mapGrants(grantTypes) {

    let mappedGrantTypes = [];
    grantTypes.map(grantType => {
        if (grantType === 'password') {
            mappedGrantTypes.push({
                label: 'Password',
                name: grantType
            });
        } else if (grantType === 'client_credentials') {
            mappedGrantTypes.push(
                {
                    label: 'Client Credentials',
                    name: grantType
                }
            );
        } else if (grantType === 'refresh_token') {
            mappedGrantTypes.push(
                {
                    label: 'Refresh Token',
                    name: grantType
                }
            );
        } else if (grantType === 'authorization_code') {
            mappedGrantTypes.push(
                {
                    label: 'Authorization Code',
                    name: grantType
                }
            );
        } else if (grantType === 'implicit') {
            mappedGrantTypes.push(
                {
                    label: 'Implicit',
                    name: grantType
                }
            );
        }
    });
    return mappedGrantTypes;
}

async function mapDefaultValues(applicationConfiguration) {

    let appConfigs = [];
    let defaultConfigs = ["application_access_token_expiry_time", "user_access_token_expiry_time", "id_token_expiry_time"];
    applicationConfiguration.map(config => {
        if (defaultConfigs.includes(config.name) && config.default == 'N/A') {
            config.default = 900;
        } else if (config.name === 'refresh_token_expiry_time' && config.default == 'N/A') {
            config.default = 86400;
        }
        appConfigs.push(config);
    });
    return appConfigs;
}

module.exports = {
    loadApplications,
    loadApplication,
};<|MERGE_RESOLUTION|>--- conflicted
+++ resolved
@@ -85,11 +85,8 @@
             templateContent = {
                 applicationsMetadata: metaData,
                 baseUrl: '/' + orgName + constants.ROUTE.VIEWS_PATH + viewName,
-<<<<<<< HEAD
-                profile: req.isAuthenticated() ? profile : {}
-=======
+                profile: req.isAuthenticated() ? profile : {},
                 devportalMode: devportalMode
->>>>>>> db1ff36c
             }
             const templateResponse = await templateResponseValue('applications');
             const layoutResponse = await loadLayoutFromAPI(orgID, viewName);
@@ -315,12 +312,8 @@
                 subscriptionScopes: subscriptionScopes,
                 otherAPICount: otherAPICount,
                 mcpAPICount: mcpAPICount,
-<<<<<<< HEAD
-                baseUrl: '/' + orgName + constants.ROUTE.VIEWS_PATH + req.params.viewName,
                 profile: req.isAuthenticated() ? profile : {},
-=======
                 devportalMode: devportalMode
->>>>>>> db1ff36c
             }
             const templateResponse = await templateResponseValue('application');
             const layoutResponse = await loadLayoutFromAPI(orgID, viewName);
