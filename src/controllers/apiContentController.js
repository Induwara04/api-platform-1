/*
 * Copyright (c) 2024, WSO2 Inc. (http://www.wso2.org) All Rights Reserved.
 *
 * WSO2 Inc. licenses this file to you under the Apache License,
 * Version 2.0 (the "License"); you may not use this file except
 * in compliance with the License.
 * You may obtain a copy of the License at
 *
 * http://www.apache.org/licenses/LICENSE-2.0
 *
 * Unless required by applicable law or agreed to in writing,
 * software distributed under the License is distributed on an
 * "AS IS" BASIS, WITHOUT WARRANTIES OR CONDITIONS OF ANY
 * KIND, either express or implied. See the License for the
 * specific language governing permissions and limitations
 * under the License.
 */
/* eslint-disable no-undef */
const { renderTemplate, renderTemplateFromAPI, renderGivenTemplate, loadLayoutFromAPI, loadMarkdown } = require('../utils/util');
const config = require(process.cwd() + '/config.json');
const fs = require('fs');
const path = require('path');
const exphbs = require('express-handlebars');
const util = require('../utils/util');
const constants = require('../utils/constants');
const adminDao = require('../dao/admin');
const apiDao = require('../dao/apiMetadata');
const apiMetadataService = require('../services/apiMetadataService');
const adminService = require('../services/adminService');
const subscriptionPolicyDTO = require('../dto/subscriptionPolicy');
const { CustomError } = require('../utils/errors/customErrors');


const filePrefix = config.pathToContent;
const generateArray = (length) => Array.from({ length });
const baseURLDev = constants.BASE_URL + config.port  + constants.ROUTE.VIEWS_PATH;

const loadAPIs = async (req, res) => {

    const { orgName, viewName } = req.params;
    let html;
    if (config.mode === constants.DEV_MODE) {
        const templateContent = {
            apiMetadata: await loadAPIMetaDataList(),
            baseUrl: baseURLDev + viewName
        }
        html = renderTemplate(filePrefix + 'pages/apis/page.hbs', filePrefix + 'layout/main.hbs', templateContent, false);
    } else {
        try {
            const orgID = await adminDao.getOrgId(orgName);
            const searchTerm = req.query.query;
            const tags = req.query.tags;
            const metaData = await loadAPIMetaDataListFromAPI(req, orgID, orgName, searchTerm, tags, viewName);
            const apiData = await loadAPIMetaDataListFromAPI(req, orgID, orgName, searchTerm, tags, viewName);
            let apiTags = [];
            apiData.forEach(api => {
                if (api.apiInfo.tags) {
                    api.apiInfo.tags.forEach(tag => {
                        if (!apiTags.includes(tag)) {
                            apiTags.push(tag);
                        }
                    });
                }
            });
            const templateContent = {
                apiMetadata: metaData,
                tags: apiTags,
                baseUrl: '/' + orgName + + constants.ROUTE.VIEWS_PATH + viewName
            };
            html = await renderTemplateFromAPI(templateContent, orgID, orgName, "pages/apis", viewName);
        } catch (error) {
            console.error(constants.ERROR_MESSAGE.API_LISTING_LOAD_ERROR, error);
            html = constants.ERROR_MESSAGE.API_LISTING_LOAD_ERROR;

        }
    }
    res.send(html);
}

const loadAPIContent = async (req, res) => {

    let html;
    const hbs = exphbs.create({});
<<<<<<< HEAD
    const { orgName, apiName, viewName } = req.params;
=======
    let { orgName, apiName } = req.params;
    apiName = decodeURIComponent(apiName);
>>>>>>> 1583cc08

    if (config.mode === constants.DEV_MODE) {
        const metaData = loadAPIMetaDataFromFile(apiName);
        const filePath = path.join(process.cwd(), filePrefix + '../mock', req.params.apiName + "/" + constants.FILE_NAME.API_HBS_CONTENT_FILE_NAME);
        if (fs.existsSync(filePath)) {
            hbs.handlebars.registerPartial('api-content', fs.readFileSync(filePath, constants.CHARSET_UTF8));
        }
        let subscriptionPlans = [];
        metaData.subscriptionPolicies.forEach(policy => {
            const subscriptionPlan = {
                name: policy.policyName,
                description: "Sample description",
                tierPlan: "Sample tier"
            };
            subscriptionPlans.push(subscriptionPlan);
        });

        const templateContent = {
            devMode: true,
            providerUrl: '#subscriptionPlans',
            apiContent: await loadMarkdown(constants.FILE_NAME.API_MD_CONTENT_FILE_NAME, filePrefix + '../mock/' + req.params.apiName),
            apiMetadata: metaData,
            subscriptionPlans: subscriptionPlans,
            baseUrl: baseURLDev + viewName,
            schemaUrl: orgName + '/mock/' + apiName + '/apiDefinition.xml'
        }
        html = renderTemplate(filePrefix + 'pages/api-landing/page.hbs', filePrefix + 'layout/main.hbs', templateContent, false);
        res.send(html);
    } else {
        try {
            const orgID = await adminDao.getOrgId(orgName);
            const apiID = await apiDao.getAPIId(orgID, apiName);
            const metaData = await loadAPIMetaData(req, orgID, apiID);
            let subscriptionPlans = [];

            //load subscription plans for authenticated users
            for (const policy of metaData.subscriptionPolicies) {
                const subscriptionPlan = await loadSubscriptionPlan(orgID, policy.policyName);
                subscriptionPlans.push({
                    displayName: subscriptionPlan.displayName,
                    policyName: subscriptionPlan.policyName,
                    description: subscriptionPlan.description,
                    billingPlan: subscriptionPlan.billingPlan,
                });

            }

            let providerUrl;
            if (metaData.provider === "WSO2") {
                providerUrl = '#subscriptionPlans';
            } else {
                const providerList = await adminService.getAllProviders(orgID);
                providerUrl = providerList.find(provider => provider.name === metaData.provider)?.providerURL || '#subscriptionPlans';
            }

            const templateContent = {
                provider: metaData.provider,
                providerUrl: providerUrl,
                apiMetadata: metaData,
                subscriptionPlans: subscriptionPlans,
                baseUrl: '/' + orgName + + constants.ROUTE.VIEWS_PATH + viewName,
                schemaUrl: `${req.protocol}://${req.get('host')}${constants.ROUTE.DEVPORTAL_ASSETS_BASE_PATH}${orgID}/${constants.ROUTE.API_FILE_PATH}${apiID}${constants.API_TEMPLATE_FILE_NAME}${constants.FILE_NAME.API_DEFINITION_XML}`
            };
            html = await renderTemplateFromAPI(templateContent, orgID, orgName, "pages/api-landing", viewName);
            res.send(html);
        } catch (error) {
            console.error(`Failed to load api content: ,${error}`);
            html = "An error occurred while loading the API content.";
        }
    }
}

const loadSubscriptionPlan = async (orgID, policyName) => {

    try {
        const policyData = await apiDao.getSubscriptionPolicyByName(orgID, policyName);
        if (policyData) {
            return new subscriptionPolicyDTO(policyData);
        } else {
            throw new CustomError(404, constants.ERROR_CODE[404], constants.ERROR_MESSAGE.SUBSCRIPTION_POLICY_NOT_FOUND);
        }
    } catch (error) {
        console.error("Error occurred while loading subscription plans", error);
        util.handleError(res, error);
    }
}

const loadTryOutPage = async (req, res) => {

    const { orgName, apiName, viewName } = req.params;
    let html = "";
    if (config.mode === constants.DEV_MODE) {
        const metaData = loadAPIMetaDataFromFile(apiName);
        let apiDefinition = path.join(process.cwd(), filePrefix + '../mock', req.params.apiName + '/apiDefinition.json');
        if (fs.existsSync(apiDefinition)) {
            apiDefinition = await fs.readFileSync(apiDefinition, constants.CHARSET_UTF8);
        }
        const templateContent = {
            apiMetadata: metaData,
            baseUrl: baseURLDev + viewName,
            apiType: metaData.apiInfo.apiType,
            swagger: apiDefinition
        }
        html = renderTemplate('../pages/tryout/page.hbs', filePrefix + 'layout/main.hbs', templateContent, true);
    } else {
        try {
            const orgID = await adminDao.getOrgId(orgName);
            const apiID = await apiDao.getAPIId(orgID, apiName);
            const metaData = await loadAPIMetaData(req, orgID, apiID);
            let apiDefinition;
            if (metaData.apiInfo.apiType !== "GraphQL") {
                apiDefinition = "";
                apiDefinition = await apiDao.getAPIFile(constants.FILE_NAME.API_DEFINITION_FILE_NAME, orgID, apiID);
                apiDefinition = apiDefinition.API_FILE.toString(constants.CHARSET_UTF8);
            }
            const templateContent = {
                apiMetadata: metaData,
                baseUrl: '/' + orgName + + constants.ROUTE.VIEWS_PATH + viewName,
                apiType: metaData.apiInfo.apiType,
                swagger: apiDefinition
            };
            const completeTemplatePath = path.join(require.main.filename, '..', 'pages', 'tryout', 'page.hbs');
            const templateResponse = fs.readFileSync(completeTemplatePath, constants.CHARSET_UTF8);
            const layoutResponse = await loadLayoutFromAPI(orgID, viewName);
            html = await renderGivenTemplate(templateResponse, layoutResponse, templateContent);
        } catch (error) {
            console.error(`Failed to load api tryout :`, error);
        }
    }
    res.send(html);
}

async function loadAPIMetaDataList() {

    const mockAPIMetaDataPath = path.join(process.cwd(), filePrefix + '../mock', 'apiMetadata.json');
    let mockAPIMetaData = JSON.parse(fs.readFileSync(mockAPIMetaDataPath, 'utf-8'));
    mockAPIMetaData.forEach(element => {
        const randomNumber = Math.floor(Math.random() * 3) + 3;
        element.apiInfo.ratings = generateArray(randomNumber);
        element.apiInfo.ratingsNoFill = generateArray(5 - randomNumber);
    });
    return mockAPIMetaData;
}

async function loadAPIMetaDataListFromAPI(req, orgID, orgName, searchTerm, tags, viewName) {

    let groups = "";
    let groupList = [];
    if (req.user && req.user[constants.ROLES.GROUP_CLAIM]) {
        groups = req.user[constants.ROLES.GROUP_CLAIM];
    }
    if (groups !== "") {
        groupList = groups.split(" ");
    }
    let metaData = await apiMetadataService.getMetadataListFromDB(orgID, groupList, searchTerm, tags, null, null, viewName);
    metaData.forEach(element => {
        const randomNumber = Math.floor(Math.random() * 3) + 3;
        element.apiInfo.ratings = generateArray(randomNumber);
        element.apiInfo.ratingsNoFill = generateArray(5 - randomNumber);
        const images = element.apiInfo.apiImageMetadata;
        let apiImageUrl = '';
        for (const key in images) {
            apiImageUrl = `${req.protocol}://${req.get('host')}${constants.ROUTE.DEVPORTAL_ASSETS_BASE_PATH}${orgID}${constants.ROUTE.API_FILE_PATH}${element.apiID}${constants.API_TEMPLATE_FILE_NAME}`;
            const modifiedApiImageURL = apiImageUrl + images[key];
            element.apiInfo.apiImageMetadata[key] = modifiedApiImageURL;
        }
    });
    let data = JSON.stringify(metaData);
    return JSON.parse(data);
}

async function loadAPIMetaData(req, orgID, apiID, viewName) {

    let metaData = {};
    metaData = await apiMetadataService.getMetadataFromDB(orgID, apiID, viewName);
    const data = metaData ? JSON.stringify(metaData) : {};
    metaData = JSON.parse(data);
    //replace image urls
    let images = metaData.apiInfo.apiImageMetadata;
    for (const key in images) {
        let apiImageUrl = `${req.protocol}://${req.get('host')}${constants.ROUTE.DEVPORTAL_ASSETS_BASE_PATH}${orgID}${constants.ROUTE.API_FILE_PATH}${apiID}${constants.API_TEMPLATE_FILE_NAME}`
        const modifiedApiImageURL = apiImageUrl + images[key]
        images[key] = modifiedApiImageURL;
    }
    return metaData;
}

function loadAPIMetaDataFromFile(apiName) {

    const mockAPIDataPath = path.join(process.cwd(), filePrefix + '../mock', apiName + '/apiMetadata.json');
    return JSON.parse(fs.readFileSync(mockAPIDataPath, constants.CHARSET_UTF8));
}

module.exports = {
    loadAPIs,
    loadAPIContent,
    loadTryOutPage,
};<|MERGE_RESOLUTION|>--- conflicted
+++ resolved
@@ -81,12 +81,8 @@
 
     let html;
     const hbs = exphbs.create({});
-<<<<<<< HEAD
-    const { orgName, apiName, viewName } = req.params;
-=======
-    let { orgName, apiName } = req.params;
+    let { orgName, apiName, viewName } = req.params;
     apiName = decodeURIComponent(apiName);
->>>>>>> 1583cc08
 
     if (config.mode === constants.DEV_MODE) {
         const metaData = loadAPIMetaDataFromFile(apiName);
