--- conflicted
+++ resolved
@@ -3,41 +3,24 @@
 const fs = require('fs');
 const path = require('path');
 const exphbs = require('express-handlebars');
-<<<<<<< HEAD
+const constants = require('../utils/constants');
 const orgDao = require('../dao/organization');
 const apiDao = require('../dao/apiMetadata');
 const apiMetadataService = require('../services/apiMetadataService');
-const constants = require('../utils/contstants');
-
-const filePrefix = '../../../../src/'
-=======
-const constants = require('../utils/constants');
 
 let filePrefix = constants.FILE_PREFIX;
->>>>>>> 09c4e358
 const generateArray = (length) => Array.from({ length });
 
 const loadAPIs = async (req, res) => {
 
     const orgName = req.params.orgName;
     let html;
-<<<<<<< HEAD
     if (config.mode === constants.DEV_MODE) {
         let metaData = await loadAPIMetaDataList()
         let templateContent = {
             apiMetadata: metaData,
             baseUrl: constants.BASE_URL + config.port
         }
-=======
-    if (config.mode === 'design')
-        baseURL = orgName;
-
-    let templateContent = {
-        apiMetadata: metaData,
-        baseUrl: baseURL
-    }
-    if (constants.DEV_MODE) {
->>>>>>> 09c4e358
         html = renderTemplate(filePrefix + 'pages/apis/page.hbs', filePrefix + 'layout/main.hbs', templateContent);
     } else {
         let organization = await orgDao.getOrgID(orgName);
@@ -58,34 +41,6 @@
     const hbs = exphbs.create({});
     const orgName = req.params.orgName;
     const apiName = req.params.apiName;
-<<<<<<< HEAD
-=======
-    const metaData = await loadAPIMetaData(orgName, apiName);
-    const apiContentUrl = config.apiMetaDataAPI + "apiFiles?orgName=" + orgName + "&apiID=" + apiName;
-
-    if (constants.DEV_MODE) {
-        const markdownResponse = await fetch(apiContentUrl + "&fileName=apiContent.md");
-        const markdownContent = await markdownResponse.text();
-        const markdownHtml = markdownContent ? markdown.parse(markdownContent) : '';
-
-        
-        const additionalAPIContentResponse = await fetch(apiContentUrl + "&fileName=api-content.hbs");
-        const additionalAPIContent = await additionalAPIContentResponse.text();
-
-        if (additionalAPIContent != "File not found") {
-            hbs.handlebars.registerPartial("api-content", additionalAPIContent);
-        }
-
-        let templateContent = {
-            content: markdownHtml,
-            apiMetadata: metaData,
-            baseUrl: '/' + req.params.orgName,
-            schemaUrl: config.apiMetaDataAPI + "apiDefinition?orgName=" + orgName + "&apiID=" + apiName
-        }
-        html = renderTemplate(filePrefix + 'pages/api-landing/page.hbs', filePrefix + 'layout/main.hbs', templateContent)
-    } else if (config.mode === 'design') {
-        const filePath = path.join(__dirname, filePrefix + '../mock', req.params.apiName + '/api-content.hbs');
->>>>>>> 09c4e358
 
     if (config.mode === constants.DEV_MODE) {
         let metaData = loadAPIMetaDataFromFile(apiName)
@@ -121,32 +76,9 @@
     let orgName = req.params.orgName;
     let apiName = req.params.apiName;
     let html = "";
-<<<<<<< HEAD
     if (config.mode === constants.DEV_MODE) {
         const metaData = loadAPIMetaDataFromFile(apiName)
         let apiDefinition = path.join(__dirname, filePrefix + '../mock', req.params.apiName + '/apiDefinition.json');
-=======
-    const apiDefinition = config.apiMetaDataAPI + "apiDefinition?orgName=" + req.params.orgName + "&apiID=" + req.params.apiName
-    const apiDefinitionResponse = await fetch(apiDefinition);
-    const apiDefinitionContent = await apiDefinitionResponse.text();
-    let templateContent = {
-        apiMetadata: metaData,
-        baseUrl: req.params.orgName,
-        apiType: metaData.apiInfo.apiType,
-        swagger: apiDefinitionContent
-    }
-    if (constants.DEV_MODE) {
-
-        html = renderTemplate('../pages/tryout/page.hbs', filePrefix + 'layout/main.hbs', templateContent);
-
-    } else if (config.mode === 'design') {
-
-        const mockAPIDataPath = path.join(__dirname, filePrefix + '../mock', req.params.apiName + '/apiMetadata.json');
-        const apiMetaData = JSON.parse(fs.readFileSync(mockAPIDataPath, 'utf-8'));
-
-        const apiDefinition = path.join(__dirname, filePrefix + '../mock', req.params.apiName + '/apiDefinition.json');
-        let apiContent = '';
->>>>>>> 09c4e358
         if (fs.existsSync(apiDefinition)) {
             apiDefinition = await fs.readFileSync(apiDefinition, 'utf-8');
         }
@@ -178,46 +110,7 @@
     res.send(html);
 }
 
-<<<<<<< HEAD
 async function loadAPIMetaDataList() {
-=======
-async function loadAPIMetaDataList(orgName) {
-
-    let metaData = {};
-    if (constants.DEV_MODE) {
-        const mockAPIMetaDataPath = path.join(__dirname, filePrefix + '../mock', 'apiMetadata.json');
-        const mockAPIMetaData = JSON.parse(fs.readFileSync(mockAPIMetaDataPath, 'utf-8'));
-        mockAPIMetaData.forEach(element => {
-            let randomNumber = Math.floor(Math.random() * 3) + 3;
-            element.apiInfo.ratings = generateArray(randomNumber);
-            element.apiInfo.ratingsNoFill = generateArray(5 - randomNumber);
-        });
-        metaData = mockAPIMetaData;
-    } else {
-        const apiMetaDataUrl = config.apiMetaDataAPI + "apiList?orgName=" + orgName;
-        const metadataResponse = await fetch(apiMetaDataUrl);
-        metaData = await metadataResponse.json();
-        metaData.forEach(item => {
-            item.baseUrl = '/' + orgName;
-        });
-        metaData.forEach(element => {
-            let randomNumber = Math.floor(Math.random() * 3) + 3;
-            element.apiInfo.ratings = generateArray(randomNumber);
-            element.apiInfo.ratingsNoFill = generateArray(5 - randomNumber);
-            const images = element.apiInfo.apiArtifacts.apiImages;
-            let apiImageUrl = '';
-            for (var key in images) {
-                if (config.env === 'local') {
-                    apiImageUrl = config.apiImageURL + "apiFiles?orgName=" + element.apiInfo.orgName + "&apiID=" + element.apiInfo.apiName;
-                } else {
-                    apiImageUrl = config.apiMetaDataAPI + "apiFiles?orgName=" + element.apiInfo.orgName + "&apiID=" + element.apiInfo.apiName;
-                }
-                const modifiedApiImageURL = apiImageUrl + "&fileName=" + images[key]
-                element.apiInfo.apiArtifacts.apiImages[key] = modifiedApiImageURL;
-            }
-        });
-    }
->>>>>>> 09c4e358
 
     const mockAPIMetaDataPath = path.join(__dirname, filePrefix + '../mock', 'apiMetadata.json');
     const mockAPIMetaData = JSON.parse(fs.readFileSync(mockAPIMetaDataPath, 'utf-8'));
@@ -230,18 +123,6 @@
 }
 
 
-<<<<<<< HEAD
-=======
-    let metaData = {};
-    if (constants.DEV_MODE) {
-        const mockAPIDataPath = path.join(__dirname, filePrefix + '../mock', apiName + '/apiMetadata.json');
-        const mockAPIData = JSON.parse(fs.readFileSync(mockAPIDataPath, 'utf-8'));
-        metaData = mockAPIData;
-    } else {
-        const apiMetaDataUrl = config.apiMetaDataAPI + "api?orgName=" + orgName + "&apiID=" + apiName;
-        const metadataResponse = await fetch(apiMetaDataUrl);
-        metaData = await metadataResponse.json();
->>>>>>> 09c4e358
 
 async function loadAPIMetaDataListFromAPI(orgID, orgName) {
 
@@ -278,7 +159,6 @@
     return metaData;
 }
 
-<<<<<<< HEAD
 function loadAPIMetaDataFromFile(apiName) {
 
     const mockAPIDataPath = path.join(__dirname, filePrefix + '../mock', apiName + '/apiMetadata.json');
@@ -286,8 +166,6 @@
 }
 
 
-=======
->>>>>>> 09c4e358
 module.exports = {
     loadAPIs,
     loadAPIContent,
