--- conflicted
+++ resolved
@@ -586,7 +586,45 @@
     }
 }
 
-<<<<<<< HEAD
+async function copyRealCurl(button) {
+    const tokenEndpoint = button.getAttribute('data-endpoint');
+    const consumerKey = button.getAttribute('data-consumer-key');
+    const consumerSecret = button.getAttribute('data-consumer-secret');
+    
+    if (!consumerKey || !consumerSecret) {
+        await showAlert('Consumer key or secret not available. Please generate keys first.', 'warning');
+        return;
+    }
+    
+    try {
+        const credentials = `${consumerKey}:${consumerSecret}`;
+        const encodedCredentials = btoa(credentials);
+        const curlCommand = `curl -k -X POST ${tokenEndpoint} -d "grant_type=client_credentials" -H "Authorization: Basic ${encodedCredentials}"`;
+        
+        // Copy to clipboard
+        await navigator.clipboard.writeText(curlCommand);
+        
+        // Show visual feedback
+        const originalSvg = button.innerHTML;
+        button.innerHTML = `
+            <svg class="copy-icon" xmlns="http://www.w3.org/2000/svg" viewBox="0 0 24 24" fill="none" stroke="green" stroke-width="2" stroke-linecap="round" stroke-linejoin="round">
+                <polyline points="20 6 9 17 4 12"></polyline>
+            </svg>
+        `;
+        
+        // Show alert
+        await showAlert('cURL command with your credentials has been copied to clipboard!');
+        
+        // Revert to original icon after 1.5 seconds
+        setTimeout(() => {
+            button.innerHTML = originalSvg;
+        }, 1500);
+    } catch (err) {
+        console.error('Could not copy text:', err);
+        await showAlert('Failed to copy cURL command: ' + err.message, 'error');
+    }
+}
+
 async function copyOauthURLs(inputId) {
 
     const inputElement = document.getElementById(inputId);
@@ -615,44 +653,6 @@
     } catch (err) {
         console.error('Could not copy text:', err);
         await showAlert('Failed to copy Consumer Secret', true);
-=======
-async function copyRealCurl(button) {
-    const tokenEndpoint = button.getAttribute('data-endpoint');
-    const consumerKey = button.getAttribute('data-consumer-key');
-    const consumerSecret = button.getAttribute('data-consumer-secret');
-    
-    if (!consumerKey || !consumerSecret) {
-        await showAlert('Consumer key or secret not available. Please generate keys first.', 'warning');
-        return;
-    }
-    
-    try {
-        const credentials = `${consumerKey}:${consumerSecret}`;
-        const encodedCredentials = btoa(credentials);
-        const curlCommand = `curl -k -X POST ${tokenEndpoint} -d "grant_type=client_credentials" -H "Authorization: Basic ${encodedCredentials}"`;
-        
-        // Copy to clipboard
-        await navigator.clipboard.writeText(curlCommand);
-        
-        // Show visual feedback
-        const originalSvg = button.innerHTML;
-        button.innerHTML = `
-            <svg class="copy-icon" xmlns="http://www.w3.org/2000/svg" viewBox="0 0 24 24" fill="none" stroke="green" stroke-width="2" stroke-linecap="round" stroke-linejoin="round">
-                <polyline points="20 6 9 17 4 12"></polyline>
-            </svg>
-        `;
-        
-        // Show alert
-        await showAlert('cURL command with your credentials has been copied to clipboard!');
-        
-        // Revert to original icon after 1.5 seconds
-        setTimeout(() => {
-            button.innerHTML = originalSvg;
-        }, 1500);
-    } catch (err) {
-        console.error('Could not copy text:', err);
-        await showAlert('Failed to copy cURL command: ' + err.message, 'error');
->>>>>>> c65af4b9
-    }
-}
-
+    }
+}
+
