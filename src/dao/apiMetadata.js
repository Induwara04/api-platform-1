--- conflicted
+++ resolved
@@ -1365,14 +1365,8 @@
         const api = await APIMetadata.findOne({
             attributes: ['API_ID'],
             where: {
-<<<<<<< HEAD
-                API_NAME: apiName,
-                ORG_ID: orgID
-            }
-=======
                 API_HANDLE: apiHandle,
                 ORG_ID: orgID            }
->>>>>>> 3a3643dc
         })
         return api.API_ID;
     } catch (error) {
