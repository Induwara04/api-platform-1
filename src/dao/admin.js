--- conflicted
+++ resolved
@@ -879,11 +879,8 @@
     deleteSubscription,
     deleteAppKeyMapping,
     getAPISubscriptionReference,
-<<<<<<< HEAD
     getApplicationID,
     createAppKeyMapping,
-    getKeyMapping
-=======
+    getKeyMapping,
     getAppApiSubscription
->>>>>>> 8d2d973b
 };