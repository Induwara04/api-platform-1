--- conflicted
+++ resolved
@@ -818,6 +818,37 @@
     }
 }
 
+const createAppKeyMapping = async (appKeyMap, t) => {
+    
+    try {
+        const appKeyMapping = await ApplicationKeyMapping.create(appKeyMap, { transaction: t });
+        return appKeyMapping;
+    } catch (error) {
+        if (error instanceof Sequelize.UniqueConstraintError) {
+            throw error;
+        }
+        throw new Sequelize.DatabaseError(error);
+    }
+}
+
+const getKeyMapping = async (orgID, appID, t) => {
+
+    try {
+        return await ApplicationKeyMapping.findAll(
+            {
+                where: {
+                    ORG_ID: orgID,
+                    APP_ID: appID
+                }
+            }, { transaction: t });
+    } catch (error) {
+        if (error instanceof Sequelize.EmptyResultError) {
+            throw error;
+        }
+        throw new Sequelize.DatabaseError(error);
+    }
+}
+
 const getSubscribedAPIs = async (orgID, appID) => {
     try {
         const subscribedAPIs = await APIMetadata.findAll({
@@ -831,37 +862,6 @@
         });
         console.log(subscribedAPIs)
         return subscribedAPIs;
-    } catch (error) {
-        if (error instanceof Sequelize.EmptyResultError) {
-            throw error;
-        }
-        throw new Sequelize.DatabaseError(error);
-    }
-}
-
-const createAppKeyMapping = async (appKeyMap, t) => {
-    
-    try {
-        const appKeyMapping = await ApplicationKeyMapping.create(appKeyMap, { transaction: t });
-        return appKeyMapping;
-    } catch (error) {
-        if (error instanceof Sequelize.UniqueConstraintError) {
-            throw error;
-        }
-        throw new Sequelize.DatabaseError(error);
-    }
-}
-
-const getKeyMapping = async (orgID, appID, t) => {
-
-    try {
-        return await ApplicationKeyMapping.findAll(
-            {
-                where: {
-                    ORG_ID: orgID,
-                    APP_ID: appID
-                }
-            }, { transaction: t });
     } catch (error) {
         if (error instanceof Sequelize.EmptyResultError) {
             throw error;
@@ -902,13 +902,9 @@
     deleteSubscription,
     deleteAppKeyMapping,
     getAPISubscriptionReference,
-<<<<<<< HEAD
     getApplicationID,
     createAppKeyMapping,
     getKeyMapping,
-    getAppApiSubscription
-=======
     getAppApiSubscription,
     getSubscribedAPIs
->>>>>>> 92b9fa8f
 };