--- conflicted
+++ resolved
@@ -67,16 +67,10 @@
     ROUTE: {
       DEV_PORTAL:  '/devportal',
       STYLES: '/styles',
-<<<<<<< HEAD
-      PORTAL: '/portal',
-      SCRIPTS: '/scripts',
-=======
       TECHNICAL_STYLES: '/technical-styles',
       TECHNICAL_SCRIPTS: '/technical-scripts',
->>>>>>> c598bc35
       IMAGES: '/images',
       IMAGES_PATH: '/images/',
-      TECHNICAL_SCRIPTS: '/technical-scripts',
       DEFAULT: '/',
       MOCK: '/mock',
       API_LISTING_PAGE: '/apis',  
