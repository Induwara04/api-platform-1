/*
 * Copyright (c) 2024, WSO2 LLC. (http://www.wso2.com) All Rights Reserved.
 *
 * WSO2 LLC. licenses this file to you under the Apache License,
 * Version 2.0 (the "License"); you may not use this file except
 * in compliance with the License.
 * You may obtain a copy of the License at
 *
 * http://www.apache.org/licenses/LICENSE-2.0
 *
 * Unless required by applicable law or agreed to in writing,
 * software distributed under the License is distributed on an
 * "AS IS" BASIS, WITHOUT WARRANTIES OR CONDITIONS OF ANY
 * KIND, either express or implied. See the License for the
 * specific language governing permissions and limitations
 * under the License.
 */
module.exports = {
    DEV_MODE: 'development',
    IMAGE: 'image',
    STYLE: 'style',
    TEXT: 'text',
    CHARSET_UTF8: 'utf-8',
    FILE_NAME_PARAM: '&fileName=',
    API_ICON: 'api-icon',
    API_TEMPLATE_FILE_NAME: '/template?type=IMAGE&fileName=',
    API_TYPE_QUERY: '/template?type=',
    HEADER_PARTIAL_NAME: 'header',
    SIDEBAR_PARTIAL_NAME: 'sidebar',
    BASE_URL: 'https://localhost:',
    BASE_URL_NAME: 'baseUrl',
    ORG_ID: 'orgID',
    ORG_IDENTIFIER: 'organizationIdentifier',
    ORG_HANDLE: 'orgHandle',
    ACCESS_TOKEN: 'accessToken',
    REFRESH_TOKEN: 'refreshToken',
    EXCHANGE_TOKEN: 'exchangeToken',
    USER_ID: 'sub',
    BASIC_HEADER: 'basicAuthHeader',
    API_VISIBILITY: {
        PUBLIC: 'PUBLIC',
        PRIVATE: 'PRIVATE'
    },
    API_STATUS: {
        PUBLISHED: "PUBLISHED",
        UNPUBLISHED: "CREATED"
    },
    API_TYPE: {
        MCP: "MCP",
<<<<<<< HEAD
        API_PROXIES: "API_PROXIES",
=======
        MCP_ONLY: "MCPServersOnly",
        API_PROXIES: "APIsOnly",
        DEFAULT: "Default",
>>>>>>> dc7b7f8d
    },
    DOC_TYPES: {
        DOC_ID: 'DOC_',
        DOCLINK_ID: 'LINK_',
        API_LANDING: 'MARKETING',
        API_DEFINITION: 'API_DEFINITION',
        SCHEMA_DEFINITION: 'SCHEMA_DEFINITION',
        IMAGES: 'IMAGE',
        DOCUMENT: 'DOCUMENT',
        LINK: "DOC_LINK",
        DOCS: {
            HOW_TO: 'HowTo',
            SAMPLES: 'Samples',
            PUBLIC_FORUM: 'PublicForum',
            SUPPORT_FORUM: 'SupportForum',
            OTHER: 'Other',
            API_DEFINITION: 'Specification'
        }
    },
    MIME_TYPES: {
        HTML: 'text/html',
        TEXT: 'text/plain',
        JSON: 'application/json',
        YAML: 'application/x-yaml',
        XML: 'application/xml',
        CSS: 'text/css',
        JAVASCRIPT: 'application/javascript',
        PNG: 'image/png',
        JPEG: 'image/jpeg',
        SVG: 'image/svg+xml',
        PDF: 'application/pdf',
        CONYEMT_TYPE_OCT: 'application/octet-stream',
        CONYEMT_TYPE: 'Content-Type',
        CONTENT_DISPOSITION: 'Content-Disposition',
        Cache_Control: 'Cache-Control',
    },

    SCOPES: {
        ADMIN: 'admin',
        DEVELOPER: 'dev',
    },

    FILE_EXTENSIONS: {
        HTML: '.html',
        JSON: '.json',
        CSS: '.css',
        JAVASCRIPT: '.js',
        PNG: '.png',
        JPEG: '.jpeg',
        JPG: '.jpg',
        SVG: '.svg',
        PDF: '.pdf',
        HBS: '.hbs',
        MD: '.md',
        GIF: '.gif',
        YAML: '.yaml',
        YML: '.yml',
        XML: '.xml'
    },
    KEY_MANAGERS: {
        INTERNAL_KEY_MANAGER: '_internal_key_manager',
        RESIDENT_KEY_MANAGER: 'Resident Key Manager',
        APP_DEV_STS_KEY_MANAGER: '_appdev_sts_key_manager_',
    },
    TOKEN_TYPES: {
        API_KEY: 'API_KEY',
        OAUTH: 'OAUTH',
        BASIC: 'BASIC'
    },
    ROUTE: {
        DEV_PORTAL: '/devportal',
        STYLES: '/styles',
        TECHNICAL_STYLES: '/technical-styles',
        TECHNICAL_SCRIPTS: '/technical-scripts',
        IMAGES: '/images',
        IMAGES_PATH: '/images/',
        DEFAULT: '/',
        MOCK: '/mock',
        API_LISTING_PAGE: '/apis',
        API_FILE_PATH: '/apis/',
        API_LANDING_PAGE_PATH: '/api/',
        API_DOCS_PATH: '/docs/',
        DEVPORTAL_ASSETS_BASE_PATH: '/devportal/organizations/',
        DEVPORTAL_CONFIGURE: '/*/configure',
        DEVPORTAL_ROOT: ['/portal', '/portal/*/edit', '/devportal'],
        DEVPORTAL_API_LISTING: '/*/apis',
        DEVPORTAL_TECHNICAL_PAGES: ['*/application'],
        VIEWS_PATH: "/views/"
    },
    ROLES: {
        ADMIN: 'admin',
        SUBSCRIBER: 'subscriber',
        SUPER_ADMIN: 'superAdmin',
        ROLE_CLAIM: 'roles',
        GROUP_CLAIM: 'groups',
        ORGANIZATION_CLAIM: 'orgClaimName'
    },
    FILE_TYPE: {
        LAYOUT: 'layout',
        TEMPLATE: 'template',
    },
    KEY_TYPE: {
        PRODUCTION: 'PRODUCTION',
        SANDBOX: 'SANDBOX',
    },
    FILE_NAME: {
        MAIN: 'main.hbs',
        PAGE: 'page.hbs',
        API_MD_CONTENT_FILE_NAME: 'apiContent.md',
        API_HBS_CONTENT_FILE_NAME: 'api-content.hbs',
        API_DOC_MD: 'api-doc.md',
        API_DOC_HBS: 'api-doc.hbs',
        API_CONTENT_PARTIAL_NAME: "api-content",
        API_DOC_PARTIAL_NAME: "api-doc",
        API_DEFINITION_FILE_NAME: 'apiDefinition.json',
        SCHEMA_DEFINITION_FILE_NAME: 'schemaDefinition.json',
        API_SPECIFICATION_PATH: 'specification',
        API_DEFINITION_GRAPHQL: 'apiDefinition.graphql',
        API_DEFINITION_XML: 'apiDefinition.xml',
        PARTIAL_HEADER_FILE_NAME: 'header.hbs',
        PARTIAL_SIDEBAR_FILE_NAME: 'sidebar.hbs',
    },
    DEFAULT_SUBSCRIPTION_PLANS: [
            {
                "policyName": "Bronze",
                "description": "Allows 1000 requests per minute",
                "requestCount": 1000,
                "displayName": "Bronze",
                "billingPlan": "FREE"
            },
            {
                "policyName": "Gold",
                "description": "Allows 5000 requests per minute",
                "displayName": "Gold",
                "requestCount": 5000,
                "billingPlan": "FREE"
            },
            {
                "policyName": "Silver",
                "description": "Allows 2000 requests per minute",
                "displayName": "Silver",
                "requestCount": 2000,
                "billingPlan": "FREE"
            },
            {
                "policyName": "Unlimited",
                "description": "Allows unlimited requests",
                "displayName": "Unlimited",
                "requestCount": "Unlimited",
                "billingPlan": "FREE"
            }
    ],
    ERROR_MESSAGE: {
        ORG_NOT_FOUND: "Failed to load organization",
        ORG_CREATE_ERROR: "Error while creating organization",
        ORG_UPDATE_ERROR: "Error while updating organization",
        ORG_DELETE_ERROR: "Erro while deleting organization",
        ORG_CONTENT_NOT_FOUND: "Organization content not found",
        ORG_CONTENT_UPDATE_ERROR: "Error while updating organization content",
        ORG_CONTENT_DELETE_ERROR: "Error while deleting organization content",
        ORG_CONTENT_CREATE_ERROR: "Error while creating organization content",
        API_NOT_FOUND: "Failed to load API",
        API_CREATE_ERROR: "Error while creating API",
        API_UPDATE_ERROR: "Error while updating API",
        API_DELETE_ERROR: "Error while deleting API",
        API_CONTENT_NOT_FOUND: "API content not found",
        API_CONTENT_UPDATE_ERROR: "Error while updating API content",
        API_CONTENT_DELETE_ERROR: "Error while deleting API content",
        API_CONTENT_CREATE_ERROR: "Error while creating API content",
        API_DOCS_LIST_ERROR: "Error while fetching API docs",
        API_LISTING_LOAD_ERROR: "Error while loading API listing",
        IDP_NOT_FOUND: "Failed to load IDP",
        IDP_CREATE_ERROR: "Error while creating IDP",
        IDP_UPDATE_ERROR: "Error while updating IDP",
        IDP_DELETE_ERROR: "Error while deleting IDP",
        API_NOT_IN_ORG: "API does not belong to given organization",
        UNAUTHENTICATED: "Unauthorized access, please log in again",
        FORBIDDEN: "You do not have permission to access this resource",
        PROVIDER_CREATE_ERROR: "Error while creating provider",
        PROVIDER_UPDATE_ERROR: "Error while updating provider",
        PROVIDER_DELETE_ERROR: "Error while deleting provider",
        PROVIDER_FETCH_ERROR: "Error while fetching providers",
        LABEL_DELETE_ERROR: "Error while deleting label",
        LABEL_RETRIEVE_ERROR: "Error while deleting label",
        LABEL_CREATE_ERROR: "Error while creating labels",
        LABEL_UPDATE_ERROR: "Error while updating labels",
        VIEW_CREATE_ERROR: "Error while creating view",
        VIEW_UPDATE_ERROR: "Error while updating view",
        VIEW_DELETE_ERROR: "Error while deleting view",
        VIEW_RETRIEVE_ERROR: "Error while fetching view",
        SUBSCRIPTION_POLICY_CREATE_ERROR: "Error while creating subscription policy",
        SUBSCRIPTION_POLICY_NOT_FOUND: "Subscription policy not found",
        APPLICATION_CREATE_ERROR: "Error while creating application",
        APPLICATION_UPDATE_ERROR: "Error while updating application",
        APPLICATION_DELETE_ERROR: "Error while deleting application",
        APPLICATION_RETRIEVE_ERROR: "Error while fetching application",
        SUBSCRIPTION_CREATE_ERROR: "Error while creating subscription",
        SUBSCRIPTION_RETRIEVE_ERROR: "Error while retrieving subscription",
        SUBSCRIPTION_DELETE_ERROR: "Error while deleting subscription",
        KEY_MAPPING_CREATE_ERROR: "Error while creating key mapping",
        KEY_MAPPING_RETRIEVE_ERROR: "Error while retrieving key mapping",
        KEY_MAPPING_DELETE_ERROR: "Error while deleting key mapping",
        ERR_SUB_EXIST: "ERR_SUB_EXIST",
        COMMON_ERR: "Oops! Something went wrong",
        UNAUTHORIZED_ORG: "You are not authorized to access this organization",
        UNAUTHORIZED_API: "You are not authorized to access this API",
        API_NOT_FOUND: "Requested API not found",
    },
    COMMON_ERROR_MESSAGE: {
        errorMessage: "Oops! Something went wrong",
    },
    COMMON_AUTH_ERROR_MESSAGE: {
        errorMessage: "User is not authenticated to perform this request",
    },
    COMMON_PAGE_NOT_FOUND_ERROR_MESSAGE: {
        errorMessage: "Requested page not found!",
    },
    ERROR_CODE: {
        401: "Unauthenticated",
        403: "Forbidden",
        404: "Not Found",
        500: "Internal Server Error"
    }
}<|MERGE_RESOLUTION|>--- conflicted
+++ resolved
@@ -47,13 +47,9 @@
     },
     API_TYPE: {
         MCP: "MCP",
-<<<<<<< HEAD
-        API_PROXIES: "API_PROXIES",
-=======
         MCP_ONLY: "MCPServersOnly",
         API_PROXIES: "APIsOnly",
         DEFAULT: "Default",
->>>>>>> dc7b7f8d
     },
     DOC_TYPES: {
         DOC_ID: 'DOC_',
