/*
 * Copyright (c) 2024, WSO2 LLC. (http://www.wso2.com) All Rights Reserved.
 *
 * WSO2 LLC. licenses this file to you under the Apache License,
 * Version 2.0 (the "License"); you may not use this file except
 * in compliance with the License.
 * You may obtain a copy of the License at
 *
 * http://www.apache.org/licenses/LICENSE-2.0
 *
 * Unless required by applicable law or agreed to in writing,
 * software distributed under the License is distributed on an
 * "AS IS" BASIS, WITHOUT WARRANTIES OR CONDITIONS OF ANY
 * KIND, either express or implied. See the License for the
 * specific language governing permissions and limitations
 * under the License.
 */
/* eslint-disable no-undef */
const path = require('path');
const fs = require('fs');
const marked = require('marked');
const Handlebars = require('handlebars');
const { CustomError } = require('../utils/errors/customErrors');
const adminDao = require('../dao/admin');
const constants = require('../utils/constants');
const unzipper = require('unzipper');
const axios = require('axios');
const qs = require('qs');
const https = require('https');
const config = require(process.cwd() + '/config.json');
const { body, param, query } = require('express-validator');
const { Sequelize } = require('sequelize');
const apiDao = require('../dao/apiMetadata');
const subscriptionPolicyDTO = require('../dto/subscriptionPolicy');
const jwt = require('jsonwebtoken');
const filePrefix = '/src/defaultContent/';

// Function to load and convert markdown file to HTML
async function loadMarkdown(filename, dirName) {

    const filePath = path.join(process.cwd(), dirName, filename);
    if (fs.existsSync(filePath)) {
        const fileContent = fs.readFileSync(filePath, constants.CHARSET_UTF8);
        return marked.parse(fileContent);
    } else {
        return null;
    }
};


function renderTemplate(templatePath, layoutPath, templateContent, isTechnical) {

    let completeTemplatePath;
    if (isTechnical) {
        completeTemplatePath = path.join(require.main.filename, templatePath);
    } else {
        completeTemplatePath = path.join(process.cwd(), templatePath);
    }

    const templateResponse = fs.readFileSync(completeTemplatePath, constants.CHARSET_UTF8);
    const completeLayoutPath = path.join(process.cwd(), layoutPath);
    const layoutResponse = fs.readFileSync(completeLayoutPath, constants.CHARSET_UTF8)

    const template = Handlebars.compile(templateResponse.toString());
    const layout = Handlebars.compile(layoutResponse.toString());

    return layout({
        body: template(templateContent)
    });
}

async function loadLayoutFromAPI(orgID, viewName) {

    var layoutContent = await adminDao.getOrgContent({
        orgId: orgID,
        fileType: constants.FILE_TYPE.LAYOUT,
        fileName: constants.FILE_NAME.MAIN,
        viewName: viewName
    });
    if (layoutContent) {
        return layoutContent.FILE_CONTENT.toString(constants.CHARSET_UTF8);
    } else {
        return "";
    }
}

async function loadTemplateFromAPI(orgID, filePath, viewName) {

    var templateContent = await adminDao.getOrgContent({
        orgId: orgID,
        filePath: filePath,
        fileType: constants.FILE_TYPE.TEMPLATE,
        fileName: constants.FILE_NAME.PAGE,
        viewName: viewName
    });
    return templateContent ? templateContent.FILE_CONTENT.toString(constants.CHARSET_UTF8) : "";
}

async function renderTemplateFromAPI(templateContent, orgID, orgName, filePath, viewName) {

    var layoutContent = await loadLayoutFromAPI(orgID, viewName);
    if (layoutContent === "") {
        console.log("Layout not found for org: " + orgName + " and view: " + viewName);
        //load default org content
        html = renderTemplate(filePrefix + filePath + '/page.hbs', filePrefix + 'layout/main.hbs', templateContent, false);
        return html;
    }
    var templatePage = await loadTemplateFromAPI(orgID, filePath, viewName);
    const template = Handlebars.compile(templatePage.toString());
    const layout = Handlebars.compile(layoutContent.toString());
    return layout({
        body: template(templateContent),
    });

}

async function renderGivenTemplate(templatePage, layoutPage, templateContent) {

    const template = Handlebars.compile(templatePage.toString());
    const layout = Handlebars.compile(layoutPage.toString());
    return layout({
        body: template(templateContent),
    });
}

function getErrors(errors) {

    const errorList = [];
    errors.errors.forEach(element => {
        errorList.push({
            code: '400',
            message: 'input validation failed',
            description: element.msg
        })
    });
    return errorList;
}

function handleError(res, error) {
    if (error instanceof Sequelize.UniqueConstraintError) {
        return res.status(409).json({
            code: "409",
            message: "Conflict",
            description: error.errors ? error.errors[0].message : error.message.replaceAll('"', ''),
        });
    } else if (error instanceof Sequelize.ValidationError) {
        return res.status(400).json({
            code: "400",
            message: "Bad Request",
            description: error.message
        });
    } else if (error instanceof Sequelize.EmptyResultError) {
        return res.status(404).json({
            code: "404",
            message: "Resource Not Found",
            description: error.message
        });
    } else if (error instanceof CustomError) {
        return res.status(error.statusCode).json({
            code: error.statusCode,
            message: error.message,
            description: error.description
        });
    } else {
        let errorDescription = error.message;
        if (error instanceof Sequelize.DatabaseError) {
            errorDescription = "Internal Server Error";
        }
        return res.status(500).json({
            "code": "500",
            "message": "Internal Server Error",
            "description": errorDescription
        });
    }
};

const unzipDirectory = async (zipPath, extractPath) => {
    if (typeof zipPath !== 'string' || typeof extractPath !== 'string' || !zipPath || !extractPath) {
        throw new CustomError(400, 'Error unzipping directory', 'Invalid zip path or extract path.');
    }
    const extractedFiles = [];
    const maxFileSize = 50 * 1024 * 1024; // 50MB (limit for individual file size)
    const maxTotalSize = 100 * 1024 * 1024; // 100MB (limit for total extracted data)
    const maxDepth = 10; // Limit to prevent excessive nesting
    let totalExtractedSize = 0; // Total extracted data size

    await new Promise((resolve, reject) => {
        const streams = [];
        fs.createReadStream(zipPath)
            .pipe(unzipper.Parse())
            .on('entry', entry => {
                try {
                    const entryPath = entry.path;
                    const entrySize = entry.size;
                    const entryDepth = entryPath.split(path.sep).length;

                    if (!entryPath.includes('__MACOSX')) {
                        const filePath = path.resolve(extractPath, entryPath);
                        // Prevent path traversal
                        const normalizedFilePath = path.normalize(filePath);
                        if (!normalizedFilePath.startsWith(path.resolve(extractPath))) {
                            entry.autodrain();
                            return reject (new CustomError(400, 'Error unzipping directory'
                                , 'File access outside working directory detected.'));
                        }

                        // Validate depth (to avoid zip bombs with excessive nesting)
                        // and reject files that are too large
                        // and check if adding this file would exceed the total size limit
                        if ((entryDepth > maxDepth) || (entrySize > maxFileSize) 
                            || (totalExtractedSize + entrySize > maxTotalSize)) {
                            entry.autodrain();
                            return reject (new CustomError(400, 'Error unzipping directory'
                                , 'File size exceeded the limit of 100 MB'));
                        }

                        const dirName = path.dirname(normalizedFilePath);
                        fs.mkdirSync(dirName, { recursive: true });
                        if (entry.type === 'Directory') {
                            entry.autodrain();
                        } else {
                            extractedFiles.push(normalizedFilePath);
                            const stream = new Promise((resolve, reject) => {
                                entry.pipe(fs.createWriteStream(normalizedFilePath))
                                    .on('finish', resolve)
                                    .on('error', reject);
                            });
                            streams.push(stream);
                            // Update the total extracted size
                            totalExtractedSize += entrySize;
                        }
                    } else {
                        entry.autodrain();
                    }
                } catch (err) {
                    console.error("Error processing entry. ", err);
                    entry.autodrain();
                    reject (new Error('Error processing entry.'));
                }
            })
            .on('close', async () => {
                try {
                    await Promise.all(streams); // Wait for all files to finish writing
                    extractedFiles.length > 0 ? resolve() : reject(new Error('No files were extracted'));
                } catch (err) {
                    reject(new Error(`Unzip failed: ${err.message}`));
                }
            })
            .on('error', err => {
                reject(new Error(`Unzip failed: ${err.message}`));
            });
    }).catch ((err) => {
        throw err;
    });  
}

const imageMapping = {
    [constants.FILE_EXTENSIONS.SVG]: constants.MIME_TYPES.SVG,
    [constants.FILE_EXTENSIONS.JPG]: constants.MIME_TYPES.JPEG,
    [constants.FILE_EXTENSIONS.JPEG]: constants.MIME_TYPES.JPEG,
    [constants.FILE_EXTENSIONS.PNG]: constants.MIME_TYPES.PNG,
    [constants.FILE_EXTENSIONS.GIF]: constants.MIME_TYPES.GIF,
};
const fileMapping = {
    [constants.FILE_EXTENSIONS.JSON]: constants.MIME_TYPES.JSON,
    [constants.FILE_EXTENSIONS.YAML]: constants.MIME_TYPES.YAML,
    [constants.FILE_EXTENSIONS.YML]: constants.MIME_TYPES.YAML,
    [constants.FILE_EXTENSIONS.XML]: constants.MIME_TYPES.XML
}

const textFiles = [
    constants.FILE_EXTENSIONS.HTML, constants.FILE_EXTENSIONS.HBS, constants.FILE_EXTENSIONS.MD,
    constants.FILE_EXTENSIONS.JSON, constants.FILE_EXTENSIONS.YAML, constants.FILE_EXTENSIONS.YML
]

const isTextFile = (fileExtension) => {
    return textFiles.includes(fileExtension)
}

const retrieveContentType = (fileName, fileType) => {

    if (fileType === constants.STYLE)
        return constants.MIME_TYPES.CSS;

    const extension = path.extname(fileName).toLowerCase();

    if (fileType === constants.IMAGE) {
        return imageMapping[extension] || constants.MIME_TYPES.CONYEMT_TYPE_OCT;
    }
    if (fileType === constants.TEXT) {
        return fileMapping[extension] || constants.MIME_TYPES.TEXT;
    }
    return constants.MIME_TYPES.TEXT;
};

const getAPIFileContent = (directory) => {
    let files = [];
    const filenames = fs.readdirSync(directory);
    filenames.forEach((filename) => {
        if (!(filename === '.DS_Store')) {
            let fileContent = fs.readFileSync(path.join(directory, filename), 'utf8');
            files.push({ fileName: filename, content: fileContent, type: constants.DOC_TYPES.API_LANDING });
        }
    });
    return files;
};

const getAPIImages = async (directory) => {
    let files = [];
    const filenames = await fs.promises.readdir(directory, { withFileTypes: true });
    for (const filename of filenames) {
        if (!(filename === '.DS_Store')) {
            let fileContent = await fs.promises.readFile(path.join(directory, filename.name));
            files.push({ fileName: filename.name, content: fileContent, type: constants.DOC_TYPES.IMAGES });
        }
    }
    return files;
};

const getAPIDocLinks = (documentMetadata) => {

    let files = [];
    documentMetadata.forEach((doc) => {
        doc.links.forEach((link) => {
            files.push({ fileName: constants.DOC_TYPES.DOCLINK_ID + link.displayName, content: link.url, type: doc.type });
        });
    });
    return files;
};

async function readDocFiles(directory, baseDir = '') {

    const files = await fs.promises.readdir(directory, { withFileTypes: true });
    let fileDetails = [];
    for (const file of files) {
        const filePath = path.join(directory, file.name);
        const relativePath = path.join(baseDir, file.name);
        if (file.isDirectory()) {
            const subDirContents = await readDocFiles(filePath, relativePath);
            fileDetails = fileDetails.concat(subDirContents);
        } else {
            if (!(file.name === '.DS_Store')) {
                let content = await fs.promises.readFile(filePath);
                fileDetails.push({
                    type: constants.DOC_TYPES.DOC_ID + baseDir,
                    fileName: file.name,
                    content: content,
                });
            }
        }
    }
    return fileDetails;
}


const invokeGraphQLRequest = async (req, url, query, variables, headers) => {
    console.log(`Invoking GraphQL API: ${url}`);

    headers = {
        ...headers,
        'Content-Type': 'application/json',
        Authorization: req.user?.exchangeToken
            ? `Bearer ${req.user.exchangeToken}`
            : req.user
            ? `Bearer ${req.user.accessToken}`
            : req.headers.authorization
    };

    let httpsAgent;

    if (config.controlPlane.disableCertValidation) {
        httpsAgent = new https.Agent({
            rejectUnauthorized: false,
        });
    } else {
        const certPath = path.join(process.cwd(), config.controlPlane.pathToCertificate);
        httpsAgent = new https.Agent({
            ca: fs.readFileSync(certPath),
            rejectUnauthorized: true,
        });
    }

    let graphqlPayload = {
        query,
        variables
    };

    try {
        if (config.advanced.tokenExchanger.enabled) {
            const decodedToken = jwt.decode(req.user.exchangeToken);
            const orgId = decodedToken.organization.uuid;
            url = url.includes("?") ? `${url}&organizationId=${orgId}` : `${url}?organizationId=${orgId}`;
        }

        const response = await axios.post(url, graphqlPayload, {
            headers,
            httpsAgent
        });

        return response.data;
    } catch (error) {
        if (error.response?.status === 401 && req.user?.exchangeToken) {
            try {
                const newExchangedToken = await tokenExchanger(req.user.accessToken, req.user.returnTo.split("/")[1]);
                req.user.exchangeToken = newExchangedToken;
                headers.Authorization = `Bearer ${newExchangedToken}`;
                
                const retryResponse = await axios.post(url, graphqlPayload, {
                    headers,
                    httpsAgent
                });

                return retryResponse.data;
            } catch (retryError) {
                let retryMessage = retryError.response?.data?.description || retryError.message;
                throw new CustomError(retryError.response?.status || 500, "Request retry failed", retryMessage);
            }
        } else {
            console.error(`GraphQL Request Error:`, error);
            let message = error.response?.data?.description || error.message;
            throw new CustomError(error.response?.status || 500, 'GraphQL request failed', message);
        }
    }
};

const invokeApiRequest = async (req, method, url, headers, body) => {
 
    console.log(`Invoking API: ${url}`);
    headers = headers || {};
    headers.Authorization = req.user?.exchangeToken ? `Bearer ${req.user.exchangeToken}` : req.user ? `Bearer ${req.user.accessToken}` : req.headers.authorization;
    let httpsAgent;

    if (config.controlPlane.disableCertValidation) {
        httpsAgent = new https.Agent({
            rejectUnauthorized: false,
        });
    } else {
        const certPath = path.join(process.cwd(), config.controlPlane.pathToCertificate);
        httpsAgent = new https.Agent({
            ca: fs.readFileSync(certPath),
            rejectUnauthorized: true,
        });
    }

    const options = {
        method,
        headers,
        httpsAgent,
    };

    try { 
        if (!(body == null || body === '' || (Array.isArray(body) && body.length === 0) || (typeof body === 'object' && !Array.isArray(body) && Object.keys(body).length === 0))) {
            options.data = body;
        }

        if (config.advanced.tokenExchanger.enabled) {
            let orgId = "";
            if (req.cpOrgID) {
                orgId = req.cpOrgID;
                url = url.includes("?") ? `${url}&organizationId=${orgId}` : `${url}?organizationId=${orgId}`;
            } else {
                const decodedToken = jwt.decode(req.user.exchangeToken);
                orgId = decodedToken?.organization.uuid;
                url = url.includes("?") ? `${url}&organizationId=${orgId}` : `${url}?organizationId=${orgId}`;
            }
        
        }
        const response = await axios(url, options);
        return response.data;
    } catch (error) {
        if (error.response?.status === 401) {
<<<<<<< HEAD
            try {
                const newExchangedToken = await tokenExchanger(req.user.accessToken, req.originalUrl.split("/")[1]);
                req.user.exchangeToken = newExchangedToken;
                headers.Authorization = `Bearer ${newExchangedToken}`;
                options.headers = headers;
                const response = await axios(url, options);
                return response.data;
            } catch (retryError) {
                let retryMessage;
                if (retryError.response) {
                    retryMessage = retryError.response.data.description;
                }
                console.error(`Retry failed:`, retryMessage);
                throw new CustomError(error.response.status, "Access denied", error.message || error.response?.data?.description || constants.ERROR_MESSAGE.UNAUTHENTICATED);   
            }
=======
            throw new CustomError(error.response.status, "Access denied", error.message || error.response?.data?.description || constants.ERROR_MESSAGE.UNAUTHENTICATED);   
>>>>>>> 114e0400
        } else {
            let message = error.message;
            if (error.response) {
                message = error.response.data.description;
            }
            console.log(`Error while invoking API:`, message);
            throw new CustomError(error.status, 'Request failed', message);
        }      
    }
};


const validateIDP = () => {

    const validations = [

        body('authorizationURL')
            .notEmpty()
            .isURL({
                protocols: ['http', 'https'], // Allow both http and https
                require_tld: false
            }).withMessage('authorizationURL must be a valid URL'),
        body('tokenURL')
            .notEmpty()
            .isURL({
                protocols: ['http', 'https'], // Allow both http and https
                require_tld: false
            }).withMessage('tokenURL must be a valid URL'),
        body('clientId')
            .notEmpty()
            .escape(),
        body('userInfoURL')
            .optional()
            .isURL({
                protocols: ['http', 'https'], // Allow both http and https
                require_tld: false
            }).withMessage('userInfoURL must be a valid URL'),
        body('callbackURL')
            .notEmpty()
            .isURL({
                protocols: ['http', 'https'], // Allow both http and https
                require_tld: false
            }).withMessage('callbackURL must be a valid URL'),
        body('logoutURL')
            .notEmpty()
            .isURL({
                protocols: ['http', 'https'], // Allow both http and https
                require_tld: false
            }).withMessage('logoutURL must be a valid URL'),
        body('logoutRedirectURI')
            .notEmpty()
            .isURL({
                protocols: ['http', 'https'], // Allow both http and https
                require_tld: false
            }).withMessage('logoutRedirectURI must be a valid URL'),
        body('signUpURL')
            .optional()
            .isURL({
                protocols: ['http', 'https'], // Allow both http and https
                require_tld: false
            }).withMessage('signUpURL must be a valid URL'),
        body('name')
            .notEmpty()
            .escape(),
        body('*')
            .if(body('*').isString())
            .trim()
    ];
    return validations;
}

const validateOrganization = () => {

    const validations = [
        body('businessOwnerEmail')
            .optional({ checkFalsy: true })
            .isEmail(),
        body('*')
            .if(body('*').not().equals('orgHandle'))
            .optional()
            .customSanitizer(value => value.replace(/[<>"'&]/g, ''))
            .trim()
    ]
    return validations;
}

const validateProvider = () => {

    const validations = [
        body('name')
            .notEmpty()
            .escape()
            .trim(),
        body('providerURL')
            .notEmpty()
            .isURL({
                protocols: ['http', 'https'], // Allow both http and https
                require_tld: false
            }).withMessage('providerUrl must be a valid URL')
    ]
    return validations;
}

const validateRequestParameters = () => {

    const validations = [
        param('*')
            .trim()
            .escape(),
        query('*')
            .trim()
            .escape(),
    ]
    return validations;
}

const rejectExtraProperties = (allowedKeys, payload) => {

    const extraKeys = Object.keys(payload).filter(
        (key) => !allowedKeys.includes(key)
    );
    return extraKeys;
};

async function readFilesInDirectory(directory, orgId, protocol, host, viewName, baseDir = '') {
    try {
        const files = await fs.promises.readdir(directory, { withFileTypes: true });
        let fileDetails = [];
        for (const file of files) {
            const filePath = path.join(directory, file.name);
            const relativePath = path.join(baseDir, file.name);

            // Normalize and resolve filePath to ensure it stays within the intended directory
            const resolvedFilePath = path.resolve(filePath);
            const resolvedBaseDir = path.resolve(directory);

            // Ensure the file path is within the target directory
            if (!resolvedFilePath.startsWith(resolvedBaseDir + path.sep)) {
                throw new Error(`Invalid file path: ${filePath}`);
            }

            if (file.isDirectory()) {
                const subDirContents = await readFilesInDirectory(filePath, orgId, protocol, host, viewName, relativePath);
                fileDetails = fileDetails.concat(subDirContents);
            } else {
                let content = await fs.promises.readFile(filePath);
                let strContent = await fs.promises.readFile(filePath, constants.CHARSET_UTF8);
                let dir = baseDir.replace(/^[^/]+\/?/, '') || '/';
                const imageExtensions = ['.jpg', '.jpeg', '.png', '.gif', '.svg'];
                const fileExtension = path.extname(file.name).toLowerCase();
                let fileType;
                if (file.name.endsWith(".css")) {
                    fileType = "style"
                    if (file.name === "main.css") {
                        strContent = strContent.replace(/@import\s*['"]\/styles\/([^'"]+)['"];/g, `@import url("${constants.ROUTE.DEVPORTAL_ASSETS_BASE_PATH}${orgId}/views/${viewName}/layout?fileType=style&fileName=$1");`);
                    } 
                    strContent = strContent.replace(/"\/images\/([^"]+)/g, `"${constants.ROUTE.DEVPORTAL_ASSETS_BASE_PATH}${orgId}/views/${viewName}/layout?fileType=image&fileName=$1`); 
                    strContent = strContent.replace(/'\/images\/([^']+)/g, `'${constants.ROUTE.DEVPORTAL_ASSETS_BASE_PATH}${orgId}/views/${viewName}/layout?fileType=image&fileName=$1`); 
                    content = Buffer.from(strContent, constants.CHARSET_UTF8);
                } else if (file.name.endsWith(".hbs") && dir.endsWith("layout")) {
                    fileType = "layout"
                    if (file.name === "main.hbs") {
                        strContent = strContent.replace(/\/styles\//g, `${constants.ROUTE.DEVPORTAL_ASSETS_BASE_PATH}${orgId}/views/${viewName}/layout?fileType=style&fileName=`);
                        content = Buffer.from(strContent, constants.CHARSET_UTF8);
                    }
                    validateScripts(strContent);
                } else if (file.name.endsWith(".hbs") && dir.endsWith("partials")) {                    
                    strContent = strContent.replace(/"\/images\/([^"]+)/g, `"${constants.ROUTE.DEVPORTAL_ASSETS_BASE_PATH}${orgId}/views/${viewName}/layout?fileType=image&fileName=$1`); 
                    strContent = strContent.replace(/'\/images\/([^']+)/g, `'${constants.ROUTE.DEVPORTAL_ASSETS_BASE_PATH}${orgId}/views/${viewName}/layout?fileType=image&fileName=$1`); 
                    content = Buffer.from(strContent, constants.CHARSET_UTF8);
                    validateScripts(strContent);
                    fileType = "partial"
                } else if (file.name.endsWith(".md") && dir.endsWith("content")) {
                    fileType = "markDown";
                } else if (file.name.endsWith(".hbs")) {
                    validateScripts(strContent);
                    fileType = "template";
                } else if (imageExtensions.includes(fileExtension)) {
                    fileType = "image";
                } else {
                    // Unexpected file type
                    console.warn(`Unexpected file type detected: ${file.name}`);
                    continue;
                }

                fileDetails.push({
                    filePath: dir,
                    fileName: file.name,
                    fileContent: content,
                    fileType: fileType
                });
            }
        }
        return fileDetails;
    } catch (error) {
        console.error("Error occurred while reading files in directory", error);
        throw error;
    }
}


function validateScripts(strContent) {
    try {
        const allowedScripts = new Set([
            "<script src='https://cdn.jsdelivr.net/npm/bootstrap@5.3.3/dist/js/bootstrap.bundle.min.js'></script>",
            "<script src='/technical-scripts/search.js' defer></script>",
            "<script src='/technical-scripts/filter.js' defer></script>",
            "<script src='/technical-scripts/common.js' defer></script>",
            "<script src='/technical-scripts/subscription.js' defer></script>",
            "<script src='/technical-scripts/add-application-form.js' defer></script>"
        ]);

        const scriptRegex = /<script(?:\s+[^>]*)?>[\s\S]*?<\/script>/g;
        let match;
        const extractedScripts = new Set();

        while ((match = scriptRegex.exec(strContent)) !== null) {
            extractedScripts.add(match[0].trim());
        }

        for (const script of extractedScripts) {
            if (!allowedScripts.has(script)) {
                throw new CustomError(400, constants.ERROR_CODE[400], `Additional scripts not allowed`);
            }
        }
    } catch (error) {
        console.error("Error occurred while validating scripts", error);
        throw error;
    }
}

function appendAPIImageURL(subList, req, orgID) {

    subList.forEach(element => {
        const images = element.apiInfo.apiImageMetadata;
        let apiImageUrl = '';
        for (const key in images) {
            apiImageUrl = `${constants.ROUTE.DEVPORTAL_ASSETS_BASE_PATH}${orgID}${constants.ROUTE.API_FILE_PATH}${element.apiID}${constants.API_TEMPLATE_FILE_NAME}`;
            const modifiedApiImageURL = apiImageUrl + images[key];
            element.apiInfo.apiImageMetadata[key] = modifiedApiImageURL;
        }
    });
}

async function appendSubscriptionPlanDetails(orgID, subscriptionPolicies) {
    let subscriptionPlans = [];
    if (subscriptionPolicies) {
        for (const policy of subscriptionPolicies) {
            const subscriptionPlan = await loadSubscriptionPlan(orgID, policy.policyName);
            subscriptionPlans.push({
                policyID: subscriptionPlan.policyID,
                displayName: subscriptionPlan.displayName,
                policyName: subscriptionPlan.policyName,
                description: subscriptionPlan.description,
                billingPlan: subscriptionPlan.billingPlan,
                requestCount: subscriptionPlan.requestCount,
            });
        }
    }
    return subscriptionPlans;
}

const loadSubscriptionPlan = async (orgID, policyName) => {

    try {
        const policyData = await apiDao.getSubscriptionPolicyByName(orgID, policyName);
        if (policyData) {
            return new subscriptionPolicyDTO(policyData);
        } else {
            throw new CustomError(404, constants.ERROR_CODE[404], constants.ERROR_MESSAGE.SUBSCRIPTION_POLICY_NOT_FOUND);
        }
    } catch (error) {
        ("Error occurred while loading subscription plans", error);
        util.handleError(res, error);
    }
}

async function tokenExchanger(token, orgName) {
    console.log(`Exchanging token for organization: ${orgName}`);
    const url = config.advanced.tokenExchanger.url;
    const maxRetries = 3;
    let delay = 1000;
    const orgDetails = await adminDao.getOrganization(orgName);
    if (!orgDetails) {
        throw new Error('Organization not found');
    } else if (!orgDetails.ORGANIZATION_IDENTIFIER) {
        throw new Error('Organization Identifier not found');
    }

    const data = qs.stringify({
        client_id: config.advanced.tokenExchanger.client_id,
        grant_type: config.advanced.tokenExchanger.grant_type,
        subject_token_type: config.advanced.tokenExchanger.subject_token_type,
        requested_token_type: config.advanced.tokenExchanger.requested_token_type,
        scope: config.advanced.tokenExchanger.scope,
        subject_token: token,
        orgHandle: orgDetails.ORG_HANDLE
    });

    console.log(`Token exchange data:` + data);

    for (let attempt = 0; attempt <= maxRetries; attempt++) {
        try {
            const response = await axios.post(url, data, {
                headers: {
                    'Referer': '',
                    'Accept': 'application/json',
                    'Content-Type': 'application/x-www-form-urlencoded'
                }
            });

            return response.data.access_token;
        } catch (error) {
            if (error.response?.status >= 500 && error.response?.status < 600 && attempt < maxRetries) {
                console.warn(`Token exchange failed. Retrying in ${delay}ms... (Attempt ${attempt + 1}/${maxRetries})`);
                await new Promise(resolve => setTimeout(resolve, delay));
                delay *= 2; 
            } else {
                console.error('Token exchange failed:', error.message);
                throw new Error('Failed to exchange token');
            }
        }        
    }
}

async function listFiles(path) {

    let files = [];
    fs.promises.readdir(path, (err, files) => {
        if (err) {
            console.error('Error reading directory:', err);
            return;
        }
        console.log('Files in directory:', files);
    });
    return files;
}

function filterAllowedAPIs (searchResults, allowedAPIs) {

    searchResults = searchResults.filter(api =>
        allowedAPIs.some(allowedAPI => api.apiReferenceID === allowedAPI.id)
    );
    return searchResults;
}

module.exports = {
    loadMarkdown,
    renderTemplate,
    loadLayoutFromAPI,
    loadTemplateFromAPI,
    renderTemplateFromAPI,
    renderGivenTemplate,
    handleError,
    retrieveContentType,
    getAPIFileContent,
    getAPIImages,
    getAPIDocLinks,
    isTextFile,
    invokeApiRequest,
    invokeGraphQLRequest,
    validateIDP,
    validateOrganization,
    getErrors,
    validateProvider,
    validateRequestParameters,
    rejectExtraProperties,
    readFilesInDirectory,
    appendAPIImageURL,
    appendSubscriptionPlanDetails,
    tokenExchanger,
    listFiles,
    readDocFiles,
    unzipDirectory,
    filterAllowedAPIs
}<|MERGE_RESOLUTION|>--- conflicted
+++ resolved
@@ -469,7 +469,6 @@
         return response.data;
     } catch (error) {
         if (error.response?.status === 401) {
-<<<<<<< HEAD
             try {
                 const newExchangedToken = await tokenExchanger(req.user.accessToken, req.originalUrl.split("/")[1]);
                 req.user.exchangeToken = newExchangedToken;
@@ -485,9 +484,6 @@
                 console.error(`Retry failed:`, retryMessage);
                 throw new CustomError(error.response.status, "Access denied", error.message || error.response?.data?.description || constants.ERROR_MESSAGE.UNAUTHENTICATED);   
             }
-=======
-            throw new CustomError(error.response.status, "Access denied", error.message || error.response?.data?.description || constants.ERROR_MESSAGE.UNAUTHENTICATED);   
->>>>>>> 114e0400
         } else {
             let message = error.message;
             if (error.response) {
