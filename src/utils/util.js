const path = require('path');
const fs = require('fs');
const marked = require('marked');
const Handlebars = require('handlebars');
<<<<<<< HEAD
const { Sequelize } = require('sequelize');
=======
const config = require('../config/config');

>>>>>>> bca60120

var filePrefix = '../../../../src/';

function copyStyelSheetMulti() {

    if (!fs.existsSync(path.join(__dirname, filePrefix + 'styles'))) {
        fs.mkdirSync(path.join(__dirname, filePrefix + 'styles'));
    }
    searchFile(path.join(__dirname, '..', 'pages', 'tryout'), ".css", [], filePrefix);
}

function copyStyelSheet() {

    if (!fs.existsSync(path.join(__dirname, filePrefix + 'styles'))) {
        fs.mkdirSync(path.join(__dirname, filePrefix + 'styles'));
    }
    var styleDir = [];
    searchFile(path.join(__dirname, filePrefix + 'partials'), ".css", styleDir, filePrefix);
    searchFile(path.join(__dirname, filePrefix + 'layout'), ".css", styleDir, filePrefix);
    searchFile(path.join(__dirname, filePrefix + 'pages'), ".css", styleDir, filePrefix);
    searchFile(path.join(__dirname, '..', 'pages', 'tryout'), ".css", [], filePrefix);
}

function searchFile(dir, fileName, styleDir) {

    // read the contents of the directory
    fs.readdir(dir, (err, files) => {
        if (err) throw err;

        // search through the files
        for (const file of files) {
            // build the full path of the file
            const filePath = path.join(dir, file);

            // get the file stats
            fs.stat(filePath, (err, fileStat) => {
                if (err) throw err;

                // if the file is a directory, recursively search the directory
                if (fileStat.isDirectory()) {
                    searchFile(filePath, fileName, styleDir, filePrefix);
                } else if (file.endsWith(fileName)) {
                    if (!fs.existsSync(path.join(__dirname, filePrefix + 'styles/' + path.basename(filePath)))) {
                        fs.copyFile(filePath, path.join(__dirname, filePrefix + 'styles/' + path.basename(filePath)),
                            fs.constants.COPYFILE_EXCL, (err) => {
                                if (err) {
                                    console.log("Error Found:", err);
                                }
                            });
                    }
                }
            });
        }
    });

    return styleDir;
}

// Function to load and convert markdown file to HTML
function loadMarkdown(filename, dirName) {

    const filePath = path.join(__dirname, dirName, filename);
    if (fs.existsSync(filePath)) {
        const fileContent = fs.readFileSync(filePath, 'utf-8');
        return marked.parse(fileContent);
    } else {
        return null;
    }
};


function renderTemplate(templatePath, layoutPath, templateContent) {

    const completeTemplatePath = path.join(__dirname, templatePath);
    const templateResponse = fs.readFileSync(completeTemplatePath, 'utf-8')

    const completeLayoutPath = path.join(__dirname, layoutPath);
    const layoutResponse = fs.readFileSync(completeLayoutPath, 'utf-8')

    const template = Handlebars.compile(templateResponse.toString());
    const layout = Handlebars.compile(layoutResponse.toString());

    const html = layout({
        body: template(templateContent)
    });
    return html;
}

<<<<<<< HEAD
function handleError(res, error) {
    if (error instanceof Sequelize.UniqueConstraintError) {
        return res.status(404).json({
            code: "409",
            reason: "Conflict",
            "message": error.errors ? error.errors[0].message : error.message.replaceAll('"', ''),
        });
    } else if (error instanceof Sequelize.ValidationError) {
        return res.status(400).json({
            code: "400",
            reason: "Bad Request",
            message: error.message
        });
    } else if (error instanceof Sequelize.EmptyResultError) {
        return res.status(404).json({
            code: "404",
            reason: "Resource Not Found",
            message: error.message
        });
    } else if (error instanceof Sequelize.DatabaseError) {
        return res.status(500).json({
            "code": "500",
            "reason": "Internal Server Error",
            "message": error.original.errors ? error.original.errors[0].message : error.message.replaceAll('"', ''),
        });
    } else {
        return res.status(500).json({
            "code": "500",
            "reason": "Internal Server Error",
            "message": error.message
        });
    }
};

module.exports = { copyStyelSheet, copyStyelSheetMulti, loadMarkdown, registerPartials, renderTemplate, handleError }
=======
async function loadLayoutFromAPI(orgName) {

    const templateURL = config.adminAPI + "orgFileType?orgName=" + orgName;
    const layoutResponse = await fetch(templateURL + "&fileType=layout&filePath=main&fileName=main.hbs");
    var layoutContent = await layoutResponse.text();
    return layoutContent;
}

async function loadTemplateFromAPI(orgName, templatePageName) {

    const templateURL = config.adminAPI + "orgFileType?orgName=" + orgName;
    console.log(templateURL + "&fileType=template&fileName=page.hbs&filePath=" + templatePageName)
    const templateResponse = await fetch(templateURL + "&fileType=template&fileName=page.hbs&filePath=" + templatePageName);
    var templateContent = await templateResponse.text();
    return templateContent;

}

async function renderTemplateFromAPI(templateContent, orgName, templatePageName) {

    var templatePage = await loadTemplateFromAPI(orgName, templatePageName);
    var layoutContent = await loadLayoutFromAPI(orgName);

    const template = Handlebars.compile(templatePage.toString());
    const layout = Handlebars.compile(layoutContent.toString());
    var html;
    if (Object.keys(templateContent).length === 0 && templateContent.constructor === Object) {
        html = layout({
            body: template
        });
    } else {
        html = layout({
            body: template(templateContent)
        });
    }
    return html;
}

async function renderGivenTemplate(templatePage, layoutPage, templateContent) {

    const template = Handlebars.compile(templatePage.toString());
    const layout = Handlebars.compile(layoutPage.toString());

    html = layout({
        body: template(templateContent),
    });
    return html;
}

module.exports = {
    copyStyelSheet,
    copyStyelSheetMulti,
    loadMarkdown,
    renderTemplate,
    loadLayoutFromAPI,
    loadTemplateFromAPI,
    renderTemplateFromAPI,
    renderGivenTemplate,
}
>>>>>>> bca60120
<|MERGE_RESOLUTION|>--- conflicted
+++ resolved
@@ -2,12 +2,9 @@
 const fs = require('fs');
 const marked = require('marked');
 const Handlebars = require('handlebars');
-<<<<<<< HEAD
-const { Sequelize } = require('sequelize');
-=======
 const config = require('../config/config');
 
->>>>>>> bca60120
+const { Sequelize } = require('sequelize');
 
 var filePrefix = '../../../../src/';
 
@@ -96,43 +93,6 @@
     return html;
 }
 
-<<<<<<< HEAD
-function handleError(res, error) {
-    if (error instanceof Sequelize.UniqueConstraintError) {
-        return res.status(404).json({
-            code: "409",
-            reason: "Conflict",
-            "message": error.errors ? error.errors[0].message : error.message.replaceAll('"', ''),
-        });
-    } else if (error instanceof Sequelize.ValidationError) {
-        return res.status(400).json({
-            code: "400",
-            reason: "Bad Request",
-            message: error.message
-        });
-    } else if (error instanceof Sequelize.EmptyResultError) {
-        return res.status(404).json({
-            code: "404",
-            reason: "Resource Not Found",
-            message: error.message
-        });
-    } else if (error instanceof Sequelize.DatabaseError) {
-        return res.status(500).json({
-            "code": "500",
-            "reason": "Internal Server Error",
-            "message": error.original.errors ? error.original.errors[0].message : error.message.replaceAll('"', ''),
-        });
-    } else {
-        return res.status(500).json({
-            "code": "500",
-            "reason": "Internal Server Error",
-            "message": error.message
-        });
-    }
-};
-
-module.exports = { copyStyelSheet, copyStyelSheetMulti, loadMarkdown, registerPartials, renderTemplate, handleError }
-=======
 async function loadLayoutFromAPI(orgName) {
 
     const templateURL = config.adminAPI + "orgFileType?orgName=" + orgName;
@@ -192,4 +152,38 @@
     renderTemplateFromAPI,
     renderGivenTemplate,
 }
->>>>>>> bca60120
+function handleError(res, error) {
+    if (error instanceof Sequelize.UniqueConstraintError) {
+        return res.status(404).json({
+            code: "409",
+            reason: "Conflict",
+            "message": error.errors ? error.errors[0].message : error.message.replaceAll('"', ''),
+        });
+    } else if (error instanceof Sequelize.ValidationError) {
+        return res.status(400).json({
+            code: "400",
+            reason: "Bad Request",
+            message: error.message
+        });
+    } else if (error instanceof Sequelize.EmptyResultError) {
+        return res.status(404).json({
+            code: "404",
+            reason: "Resource Not Found",
+            message: error.message
+        });
+    } else if (error instanceof Sequelize.DatabaseError) {
+        return res.status(500).json({
+            "code": "500",
+            "reason": "Internal Server Error",
+            "message": error.original.errors ? error.original.errors[0].message : error.message.replaceAll('"', ''),
+        });
+    } else {
+        return res.status(500).json({
+            "code": "500",
+            "reason": "Internal Server Error",
+            "message": error.message
+        });
+    }
+};
+
+module.exports = { copyStyelSheet, copyStyelSheetMulti, loadMarkdown, registerPartials, renderTemplate, handleError }