--- conflicted
+++ resolved
@@ -27,11 +27,7 @@
 const axios = require('axios');
 const https = require('https');
 const config = require(process.cwd() + '/config.json');
-<<<<<<< HEAD
-
-=======
 const { body } = require('express-validator');
->>>>>>> 603298cd
 const { Sequelize } = require('sequelize');
 
 // Function to load and convert markdown file to HTML
@@ -268,12 +264,8 @@
     return files;
 };
 
-<<<<<<< HEAD
-const invokeApiRequest = async (method, url, headers, body) => {
-=======
 const invokeApiRequest = async (req, method, url, headers, body) => {
 
->>>>>>> 603298cd
     console.log(`Invoking API: ${url}`);
     headers = headers || {};
     if (req.user) {
@@ -307,10 +299,6 @@
         return response.data;
     } catch (error) {
         console.log(`Error while invoking API: ${error}`);
-<<<<<<< HEAD
-        console.log(error)
-=======
->>>>>>> 603298cd
         let message = error.message;
         if (error.response) {
             message = error.response.data.description;
