--- conflicted
+++ resolved
@@ -2,13 +2,8 @@
   "port": 3000,
   "pathToContent": "../src/",
   "mode": "production",
-<<<<<<< HEAD
-  "controlPlane": {
-    "url": "https://localhost:9443/api/am/devportal/v3",
-=======
   "controlPlane" : {
     "url": "https://127.0.0.1:9443/api/am/devportal/v3",
->>>>>>> de738620
     "disableCertValidation": true,
     "pathToCertificate": "../api-developer-portal/conf/security/client-truststore.pem"
   },
@@ -34,7 +29,6 @@
     "signUpURL": "",
     "logoutURL": "https://localhost:9443/oidc/logout",
     "logoutRedirectURI": "http://localhost:3000/ACME"
-<<<<<<< HEAD
   },
   "roleClaim": "roles",
   "orgIDClaim": "organizationID",
@@ -58,15 +52,4 @@
     "/*/myAPIs",
     "/*/myAPIs/*"
   ]
-=======
-},
-"roleClaim": "roles", 
-"orgIDClaim": "organizationID",
-"groupsClaim": "groups",
-"adminRole": "admin",
-"subscriberRole": "Internal/subscriber",
-"superAdminRole": "superAdmin",
- "authenticatedPages": [],
-  "authorizedPages": []
->>>>>>> de738620
 }