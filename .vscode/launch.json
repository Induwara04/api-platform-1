--- conflicted
+++ resolved
@@ -10,7 +10,12 @@
             "request": "launch",
             "mode": "auto",
             "program": "${workspaceFolder}/gateway/gateway-controller/cmd/controller/main.go",
-<<<<<<< HEAD
+            "args": [
+                "-config", "${workspaceFolder}/gateway/gateway-controller/config/config.yaml",
+            ],
+            "env": {
+                "GC_STORAGE_SQLITE_PATH": "${workspaceFolder}/gateway/gateway-controller/data/gateway.db",
+            }
         },
         {
             "name": "Platform API",
@@ -19,14 +24,6 @@
             "mode": "auto",
             "program": "${workspaceFolder}/platform-api/src/cmd/main.go",
             "cwd": "${workspaceFolder}/platform-api/src",
-=======
-            "args": [
-                "-config", "${workspaceFolder}/gateway/gateway-controller/config/config.yaml",
-            ],
-            "env": {
-                "GC_STORAGE_SQLITE_PATH": "${workspaceFolder}/gateway/gateway-controller/data/gateway.db",
-            }
->>>>>>> 6b419025
         }
     ]
 }