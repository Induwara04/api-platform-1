--- conflicted
+++ resolved
@@ -17,11 +17,7 @@
 /src/styles
 /src/.tmp
 
-<<<<<<< HEAD
 /src/config/config.js
-=======
-/uploads
->>>>>>> 09c4e358
 # misc
 .DS_Store
 *.pem
