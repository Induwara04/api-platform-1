# Compiled class file
*.class

# Log file
*.log

# BlueJ files
*.ctxt

# Mobile Tools for Java (J2ME)
.mtj.tmp/

# Package Files #
*.jar
*.war
*.nar
*.ear
*.zip
*.tar.gz
*.rar

# virtual machine crash logs, see http://www.java.com/en/download/help/error_hotspot.xml
hs_err_pid*
replay_pid*

<<<<<<< HEAD
# Node.js dependencies
node_modules/
.pnp
.pnp.*
.yarn/*
!.yarn/patches
!.yarn/plugins
!.yarn/releases
!.yarn/versions

# Next.js and TypeScript build outputs
.next/
*.tsbuildinfo
next-env.d.ts

# Build and output directories
build/
dist/
out/
out-tsc/
tmp/

# Testing and coverage
coverage/
*.test
*.out

# Environment files
.env*
!.env.example

# IDE and editor files
.idea/
.vscode/*
!.vscode/settings.json
!.vscode/tasks.json
!.vscode/launch.json
!.vscode/extensions.json
*.swp
*.swo
*~
*.sublime-workspace
.project
.classpath
.settings/
*.launch
.c9/

# OS generated files
.DS_Store
Thumbs.db

# Logs and debug files
npm-debug.log
yarn-error.log
yarn-debug.log*

# Misc development artifacts
.sass-cache/
*.tgz
=======
.idea
.classpath
.settings
.project

*.DS_Store
>>>>>>> d7a70752
<|MERGE_RESOLUTION|>--- conflicted
+++ resolved
@@ -23,7 +23,6 @@
 hs_err_pid*
 replay_pid*
 
-<<<<<<< HEAD
 # Node.js dependencies
 node_modules/
 .pnp
@@ -84,11 +83,10 @@
 # Misc development artifacts
 .sass-cache/
 *.tgz
-=======
+
 .idea
 .classpath
 .settings
 .project
 
-*.DS_Store
->>>>>>> d7a70752
+*.DS_Store