{
  "name": "devportal-webapp",
  "version": "1.0.65",
  "description": "devportal-webapp",
  "main": "index.js",
  "scripts": {
    "design-mode": "npm run build-css --watch & nodemon src/dev-server.js",
    "start": "nodemon src/app.js",
    "multi-tenant": "npm run build-css --watch & nodemon src/multi-tenant.js",
    "build-css": "node watcher.js",
    "build": "pkg ."
  },
  "repository": {
    "type": "git",
    "url": "git+https://github.com/wso2/api-developer-portal-core.git"
  },
  "keywords": [
    "Devportal",
    "Node.js"
  ],
  "author": "Divya Premanantha",
  "license": "ISC",
  "bugs": {
    "url": "https://github.com/api-developer-portal-core/issues"
  },
  "homepage": "https://github.com/api-developer-portal-core#readme",
  "dependencies": {
    "@asyncapi/react-component": "^2.3.4",
<<<<<<< HEAD
    "axios": "^1.7.8",
=======
    "axios": "^1.7.7",
>>>>>>> 5d0b2291
    "bootstrap-icons": "^1.11.3",
    "chokidar": "^3.6.0",
    "crypto": "^1.0.1",
    "express": "^4.21.0",
    "express-handlebars": "^7.1.3",
    "express-session": "^1.18.0",
    "fs-extra": "^11.2.0",
    "graphiql": "^3.7.1",
    "graphql": "^16.9.0",
    "handlebars": "^4.7.8",
    "hbs": "^4.2.0",
    "https": "^1.0.0",
    "js-yaml": "^4.1.0",
    "jsonwebtoken": "^9.0.2",
    "marked": "^13.0.3",
    "minimatch": "^10.0.1",
    "multer": "^1.4.5-lts.1",
    "node": "22.0.0",
    "node-fetch": "^3.3.2",
    "nodemon": "^3.1.4",
    "passport": "^0.7.0",
    "passport-oauth2": "^1.8.0",
    "passport-openidconnect": "^0.0.2",
    "path": "^0.12.7",
    "pg": "^8.13.0",
    "pg-hstore": "^2.3.4",
    "react": "^18.3.1",
    "react-dom": "^18.3.1",
    "sequelize": "^6.37.3",
    "shelljs": "^0.8.5",
    "unzipper": "^0.12.3",
    "uuid": "^11.0.3"
  },
  "bin": {
    "app": "src/app.js"
  },
  "pkg": {
    "scripts": [
      "**/*.js"
    ],
    "assets": [
      "src/pages/**/*",
      "src/styles/**/*"
    ],
    "targets": [
      "node18-macos-x64",
      "node18-linux-x64",
      "node18-win-x64",
      "node18-macos-x86",
      "node18-linux-x86",
      "node18-win-x86"
    ],
    "outputPath": "dist"
  },
  "devDependencies": {
    "@eslint/js": "^9.15.0",
    "eslint": "^9.15.0",
    "globals": "^15.12.0",
    "pkg": "^5.8.1"
  }
}<|MERGE_RESOLUTION|>--- conflicted
+++ resolved
@@ -26,11 +26,7 @@
   "homepage": "https://github.com/api-developer-portal-core#readme",
   "dependencies": {
     "@asyncapi/react-component": "^2.3.4",
-<<<<<<< HEAD
     "axios": "^1.7.8",
-=======
-    "axios": "^1.7.7",
->>>>>>> 5d0b2291
     "bootstrap-icons": "^1.11.3",
     "chokidar": "^3.6.0",
     "crypto": "^1.0.1",
