{
  "name": "devportal-webapp",
  "version": "1.0.59",
  "description": "devportal-webapp",
  "main": "index.js",
  "scripts": {
    "design-mode": "npm run build-css --watch & nodemon src/dev-server.js",
    "start": "npm run build-css --watch & nodemon src/app.js",
    "multi-tenant": "npm run build-css --watch & nodemon src/multi-tenant.js",
    "build-css": "node watcher.js"
  },
  "repository": {
    "type": "git",
    "url": "git+https://github.com/wso2/api-developer-portal-core.git"
  },
  "keywords": [
    "Devportal",
    "Node.js"
  ],
  "author": "Divya Premanantha",
  "license": "ISC",
  "bugs": {
    "url": "https://github.com/api-developer-portal-core/issues"
  },
  "homepage": "https://github.com/api-developer-portal-core#readme",
  "dependencies": {
    "@asyncapi/react-component": "^2.3.4",
    "bootstrap-icons": "^1.11.3",
    "chokidar": "^3.6.0",
    "crypto": "^1.0.1",
    "express": "^4.21.0",
    "express-handlebars": "^7.1.3",
    "express-session": "^1.18.0",
    "fs-extra": "^11.2.0",
    "graphiql": "^3.7.1",
    "graphql": "^16.9.0",
    "handlebars": "^4.7.8",
    "hbs": "^4.2.0",
    "js-yaml": "^4.1.0",
    "jsonwebtoken": "^9.0.2",
    "marked": "^13.0.3",
    "minimatch": "^10.0.1",
    "multer": "^1.4.5-lts.1",
    "node": "22.0.0",
    "node-fetch": "^3.3.2",
    "nodemon": "^3.1.4",
    "passport": "^0.7.0",
    "passport-oauth2": "^1.8.0",
    "passport-openidconnect": "^0.0.2",
    "path": "^0.12.7",
    "pg": "^8.13.0",
    "pg-hstore": "^2.3.4",
    "react": "^18.3.1",
    "react-dom": "^18.3.1",
    "sequelize": "^6.37.3",
    "shelljs": "^0.8.5",
<<<<<<< HEAD
    "unzipper": "^0.12.3"
=======
    "unzipper": "^0.12.3",
    "uuid": "^11.0.2"
>>>>>>> 09c4e358
  },
  "devDependencies": {
    "@eslint/js": "^9.14.0",
    "eslint": "^9.14.0",
    "globals": "^15.12.0"
  }
}<|MERGE_RESOLUTION|>--- conflicted
+++ resolved
@@ -54,12 +54,7 @@
     "react-dom": "^18.3.1",
     "sequelize": "^6.37.3",
     "shelljs": "^0.8.5",
-<<<<<<< HEAD
     "unzipper": "^0.12.3"
-=======
-    "unzipper": "^0.12.3",
-    "uuid": "^11.0.2"
->>>>>>> 09c4e358
   },
   "devDependencies": {
     "@eslint/js": "^9.14.0",
